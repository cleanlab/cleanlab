# Copyright (C) 2017-2022  Cleanlab Inc.
# This file is part of cleanlab.
#
# cleanlab is free software: you can redistribute it and/or modify
# it under the terms of the GNU Affero General Public License as published
# by the Free Software Foundation, either version 3 of the License, or
# (at your option) any later version.
#
# cleanlab is distributed in the hope that it will be useful,
# but WITHOUT ANY WARRANTY; without even the implied warranty of
# MERCHANTABILITY or FITNESS FOR A PARTICULAR PURPOSE.  See the
# GNU Affero General Public License for more details.
#
# You should have received a copy of the GNU Affero General Public License
# along with cleanlab.  If not, see <https://www.gnu.org/licenses/>.


"""
Helper methods that are useful for benchmarking cleanlab’s core algorithms.
These methods introduce synthetic noise into the labels of a classification dataset.
Specifically, this module provides methods for generating valid noise matrices (for which learning with noise is possible),
generating noisy labels given a noise matrix, generating valid noise matrices with a specific trace value, and more.
"""

import numpy as np
from cleanlab.internal.util import value_counts
<<<<<<< HEAD
=======
import warnings
from typing import Optional
>>>>>>> fff06759


def noise_matrix_is_valid(noise_matrix, py, *, verbose=False) -> bool:
    """Given a prior `py` representing ``p(true_label=k)``, checks if the given `noise_matrix` is a
    learnable matrix. Learnability means that it is possible to achieve
    better than random performance, on average, for the amount of noise in
    `noise_matrix`.

    Parameters
    ----------
    noise_matrix : np.ndarray
      An array of shape ``(K, K)`` representing the conditional probability
      matrix ``P(label=k_s|true_label=k_y)`` containing the fraction of
      examples in every class, labeled as every other class. Assumes columns of
      `noise_matrix` sum to 1.

    py : np.ndarray
      An array of shape ``(K,)`` representing the fraction (prior probability)
      of each true class label, ``P(true_label = k)``.

    Returns
    -------
    is_valid : bool
      Whether the noise matrix is a learnable matrix.
    """

    # Number of classes
    K = len(py)

    # let's assume some number of training examples for code readability,
    # but it doesn't matter what we choose as it's not actually used.
    N = float(10000)

    ps = np.dot(noise_matrix, py)  # P(true_label=k)

    # P(label=k, true_label=k')
    joint_noise = np.multiply(noise_matrix, py)  # / float(N)

    # Check that joint_probs is valid probability matrix
    if not (abs(joint_noise.sum() - 1.0) < 1e-6):
        return False

    # Check that noise_matrix is a valid matrix
    # i.e. check p(label=k)*p(true_label=k) < p(label=k, true_label=k)
    for i in range(K):
        C = N * joint_noise[i][i]
        E1 = N * joint_noise[i].sum() - C
        E2 = N * joint_noise.T[i].sum() - C
        O = N - E1 - E2 - C
        if verbose:
            print(
                "E1E2/C",
                round(E1 * E2 / C),
                "E1",
                round(E1),
                "E2",
                round(E2),
                "C",
                round(C),
                "|",
                round(E1 * E2 / C + E1 + E2 + C),
                "|",
                round(E1 * E2 / C),
                "<",
                round(O),
            )
            print(
                round(ps[i] * py[i]),
                "<",
                round(joint_noise[i][i]),
                ":",
                ps[i] * py[i] < joint_noise[i][i],
            )

        if not (ps[i] * py[i] < joint_noise[i][i]):
            return False

    return True


def generate_noisy_labels(true_labels, noise_matrix) -> np.ndarray:
    """Generates noisy `labels` from perfect labels `true_labels`,
    "exactly" yielding the provided `noise_matrix` between `labels` and `true_labels`.

    Below we provide a for loop implementation of what this function does.
    We do not use this implementation as it is not a fast algorithm, but
    it explains as Python pseudocode what is happening in this function.

    Parameters
    ----------
    true_labels : np.ndarray
      An array of shape ``(N,)`` representing perfect labels, without any
      noise. Contains K distinct natural number classes, 0, 1, ..., K-1.

    noise_matrix : np.ndarray
      An array of shape ``(K, K)`` representing the conditional probability
      matrix ``P(label=k_s|true_label=k_y)`` containing the fraction of
      examples in every class, labeled as every other class. Assumes columns of
      `noise_matrix` sum to 1.

    Returns
    -------
    labels : np.ndarray
      An array of shape ``(N,)`` of noisy labels.

    Examples
    --------

    .. code:: python

        # Generate labels
        count_joint = (noise_matrix * py * len(y)).round().astype(int)
        labels = np.ndarray(y)
        for k_s in range(K):
            for k_y in range(K):
                if k_s != k_y:
                    idx_flip = np.where((labels==k_y)&(true_label==k_y))[0]
                    if len(idx_flip): # pragma: no cover
                        labels[np.random.choice(
                            idx_flip,
                            count_joint[k_s][k_y],
                            replace=False,
                        )] = k_s
    """

    # Make y a numpy array, if it is not
    true_labels = np.asarray(true_labels)

    # Number of classes
    K = len(noise_matrix)

    # Compute p(true_label=k)
    py = value_counts(true_labels) / float(len(true_labels))

    # Counts of pairs (labels, y)
    count_joint = (noise_matrix * py * len(true_labels)).astype(int)
    # Remove diagonal entries as they do not involve flipping of labels.
    np.fill_diagonal(count_joint, 0)

    # Generate labels
    labels = np.array(true_labels)
    for k in range(K):  # Iterate over true_label == k
        # Get the noisy labels that have non-zero counts
        labels_per_class = np.where(count_joint[:, k] != 0)[0]
        # Find out how many of each noisy  label we need to flip to
        label_counts = count_joint[labels_per_class, k]
        # Create a list of the new noisy labels
        noise = [labels_per_class[i] for i, c in enumerate(label_counts) for z in range(c)]
        # Randomly choose y labels for class k and set them to the noisy labels.
        idx_flip = np.where((labels == k) & (true_labels == k))[0]
        if len(idx_flip) and len(noise) and len(idx_flip) >= len(noise):  # pragma: no cover
            labels[np.random.choice(idx_flip, len(noise), replace=False)] = noise

    # Validate that labels indeed produces the correct noise_matrix (or close to it)
    # Compute the actual noise matrix induced by labels
    # counts = confusion_matrix(labels, true_labels).astype(float)
    # new_noise_matrix = counts / counts.sum(axis=0)
    # assert(np.linalg.norm(noise_matrix - new_noise_matrix) <= 2)

    return labels


def generate_noise_matrix_from_trace(
    K,
    trace,
    *,
    max_trace_prob=1.0,
    min_trace_prob=1e-5,
    max_noise_rate=1 - 1e-5,
    min_noise_rate=0.0,
    valid_noise_matrix=True,
    py=None,
    frac_zero_noise_rates=0.0,
    seed=0,
    max_iter=10000,
) -> Optional[np.ndarray]:
    """Generates a ``K x K`` noise matrix ``P(label=k_s|true_label=k_y)`` with
    ``np.sum(np.diagonal(noise_matrix))`` equal to the given `trace`.

    Parameters
    ----------
    K : int
      Creates a noise matrix of shape ``(K, K)``. Implies there are
      K classes for learning with noisy labels.

    trace : float
      Sum of diagonal entries of array of random probabilities returned.

    max_trace_prob : float
      Maximum probability of any entry in the trace of the return matrix.

    min_trace_prob : float
      Minimum probability of any entry in the trace of the return matrix.

    max_noise_rate : float
      Maximum noise_rate (non-diagonal entry) in the returned np.ndarray.

    min_noise_rate : float
      Minimum noise_rate (non-diagonal entry) in the returned np.ndarray.

    valid_noise_matrix : bool, default=True
      If ``True``, returns a matrix having all necessary conditions for
      learning with noisy labels. In particular, ``p(true_label=k)p(label=k) < p(true_label=k,label=k)``
      is satisfied. This requires that ``trace > 1``.

    py : np.ndarray
      An array of shape ``(K,)`` representing the fraction (prior probability) of each true class label, ``P(true_label = k)``.
      This argument is **required** when ``valid_noise_matrix=True``.

    frac_zero_noise_rates : float
      The fraction of the ``n*(n-1)`` noise rates
      that will be set to 0. Note that if you set a high trace, it may be
      impossible to also have a low fraction of zero noise rates without
      forcing all non-1 diagonal values. Instead, when this happens we only
      guarantee to produce a noise matrix with `frac_zero_noise_rates` *or
      higher*. The opposite occurs with a small trace.

    seed : int
      Seeds the random number generator for numpy.

    max_iter : int, default=10000
      The max number of tries to produce a valid matrix before returning ``None``.

    Returns
    -------
    noise_matrix : np.ndarray or None
      An array of shape ``(K, K)`` representing the noise matrix ``P(label=k_s|true_label=k_y)`` with `trace`
      equal to ``np.sum(np.diagonal(noise_matrix))``. This a conditional probability matrix and a
      left stochastic matrix. Returns ``None`` if `max_iter` is exceeded.
    """

    if valid_noise_matrix and trace <= 1:
        raise ValueError(
            "trace = {}. trace > 1 is necessary for a".format(trace)
            + " valid noise matrix to be returned (valid_noise_matrix == True)"
        )

    if valid_noise_matrix and py is None and K > 2:
        raise ValueError(
            "py must be provided (not None) if the input parameter" + " valid_noise_matrix == True"
        )

    if K <= 1:
        raise ValueError("K must be >= 2, but K = {}.".format(K))

    if max_iter < 1:
        return None

    np.random.seed(seed)

    # Special (highly constrained) case with faster solution.
    # Every 2 x 2 noise matrix with trace > 1 is valid because p(y) is not used
    if K == 2:
        if frac_zero_noise_rates >= 0.5:  # Include a single zero noise rate
            noise_mat = np.array(
                [
                    [1.0, 1 - (trace - 1.0)],
                    [0.0, trace - 1.0],
                ]
            )
            return noise_mat if np.random.rand() > 0.5 else np.rot90(noise_mat, k=2)
        else:  # No zero noise rates
            diag = generate_n_rand_probabilities_that_sum_to_m(2, trace)
            noise_matrix = np.array(
                [
                    [diag[0], 1 - diag[1]],
                    [1 - diag[0], diag[1]],
                ]
            )
            return noise_matrix

            # K > 2
    for z in range(max_iter):
        noise_matrix = np.zeros(shape=(K, K))

        # Randomly generate noise_matrix diagonal.
        nm_diagonal = generate_n_rand_probabilities_that_sum_to_m(
            n=K,
            m=trace,
            max_prob=max_trace_prob,
            min_prob=min_trace_prob,
        )
        np.fill_diagonal(noise_matrix, nm_diagonal)

        # Randomly distribute number of zero-noise-rates across columns
        num_col_with_noise = K - np.count_nonzero(1 == nm_diagonal)
        num_zero_noise_rates = int(K * (K - 1) * frac_zero_noise_rates)
        # Remove zeros already in [1,0,..,0] columns
        num_zero_noise_rates -= (K - num_col_with_noise) * (K - 1)
        num_zero_noise_rates = np.maximum(num_zero_noise_rates, 0)  # Prevent negative
        num_zero_noise_rates_per_col = (
            randomly_distribute_N_balls_into_K_bins(
                N=num_zero_noise_rates,
                K=num_col_with_noise,
                max_balls_per_bin=K - 2,
                # 2 = one for diagonal, and one to sum to 1
                min_balls_per_bin=0,
            )
            if K > 2
            else np.array([0, 0])
        )  # Special case when K == 2
        stack_nonzero_noise_rates_per_col = list(K - 1 - num_zero_noise_rates_per_col)[::-1]
        # Randomly generate noise rates for columns with noise.
        for col in np.arange(K)[nm_diagonal != 1]:
            num_noise = stack_nonzero_noise_rates_per_col.pop()
            # Generate num_noise noise_rates for the given column.
            noise_rates_col = list(
                generate_n_rand_probabilities_that_sum_to_m(
                    n=num_noise,
                    m=1 - nm_diagonal[col],
                    max_prob=max_noise_rate,
                    min_prob=min_noise_rate,
                )
            )
            # Randomly select which rows of the noisy column to assign the
            # random noise rates
            rows = np.random.choice(
                [row for row in range(K) if row != col], num_noise, replace=False
            )
            for row in rows:
                noise_matrix[row][col] = noise_rates_col.pop()
        if not valid_noise_matrix or noise_matrix_is_valid(noise_matrix, py):
            return noise_matrix

    return None


def generate_n_rand_probabilities_that_sum_to_m(
    n,
    m,
    *,
    max_prob=1.0,
    min_prob=0.0,
) -> np.ndarray:
    """
    Generates `n` random probabilities that sum to `m`.

    When ``min_prob=0`` and ``max_prob = 1.0``, use
    ``np.random.dirichlet(np.ones(n))*m`` instead.

    Parameters
    ----------
    n : int
      Length of array of random probabilities to be returned.

    m : float
      Sum of array of random probabilities that is returned.

    max_prob : float, default=1.0
      Maximum probability of any entry in the returned array. Must be between 0 and 1.

    min_prob : float, default=0.0
      Minimum probability of any entry in the returned array. Must be between 0 and 1.

    Returns
    -------
    probabilities : np.ndarray
      An array of probabilities.
    """

    epsilon = 1e-6  # Imprecision allowed for inequalities with floats

    if n == 0:
        return np.array([])
    if (max_prob + epsilon) < m / float(n):
        raise ValueError(
            "max_prob must be greater or equal to m / n, but "
            + "max_prob = "
            + str(max_prob)
            + ", m = "
            + str(m)
            + ", n = "
            + str(n)
            + ", m / n = "
            + str(m / float(n))
        )
    if min_prob > (m + epsilon) / float(n):
        raise ValueError(
            "min_prob must be less or equal to m / n, but "
            + "max_prob = "
            + str(max_prob)
            + ", m = "
            + str(m)
            + ", n = "
            + str(n)
            + ", m / n = "
            + str(m / float(n))
        )

    # When max_prob = 1, min_prob = 0, the next two lines are equivalent to:
    #   intermediate = np.sort(np.append(np.random.uniform(0, 1, n-1), [0, 1]))
    #   result = (intermediate[1:] - intermediate[:-1]) * m
    result = np.random.dirichlet(np.ones(n)) * m

    min_val = min(result)
    max_val = max(result)
    while max_val > (max_prob + epsilon):
        new_min = min_val + (max_val - max_prob)
        # This adjustment prevents the new max from always being max_prob.
        adjustment = (max_prob - new_min) * np.random.rand()
        result[np.argmin(result)] = new_min + adjustment
        result[np.argmax(result)] = max_prob - adjustment
        min_val = min(result)
        max_val = max(result)

    min_val = min(result)
    max_val = max(result)
    while min_val < (min_prob - epsilon):
        min_val = min(result)
        max_val = max(result)
        new_max = max_val - (min_prob - min_val)
        # This adjustment prevents the new min from always being min_prob.
        adjustment = (new_max - min_prob) * np.random.rand()
        result[np.argmax(result)] = new_max - adjustment
        result[np.argmin(result)] = min_prob + adjustment
        min_val = min(result)
        max_val = max(result)

    return result


def randomly_distribute_N_balls_into_K_bins(
    N,  # int
    K,  # int
    *,
    max_balls_per_bin=None,
    min_balls_per_bin=None,
) -> np.ndarray:
    """Returns a uniformly random numpy integer array of length `N` that sums
    to `K`.

    Parameters
    ----------
    N : int
      Number of balls.
    K : int
      Number of bins.
    max_balls_per_bin : int
      Ensure that each bin contains at most `max_balls_per_bin` balls.
    min_balls_per_bin : int
      Ensure that each bin contains at least `min_balls_per_bin` balls.

    Returns
    -------
    int_array : np.array
      Length `N` array that sums to `K`.
    """

    if N == 0:
        return np.zeros(K, dtype=int)
    if max_balls_per_bin is None:
        max_balls_per_bin = N
    else:
        max_balls_per_bin = min(max_balls_per_bin, N)
    if min_balls_per_bin is None:
        min_balls_per_bin = 0
    else:
        min_balls_per_bin = min(min_balls_per_bin, N / K)
    if N / float(K) > max_balls_per_bin:
        N = max_balls_per_bin * K

    arr = np.round(
        generate_n_rand_probabilities_that_sum_to_m(
            n=K,
            m=1,
            max_prob=max_balls_per_bin / float(N),
            min_prob=min_balls_per_bin / float(N),
        )
        * N
    )
    while sum(arr) != N:
        while sum(arr) > N:  # pragma: no cover
            arr[np.argmax(arr)] -= 1
        while sum(arr) < N:
            arr[np.argmin(arr)] += 1
    return arr.astype(int)<|MERGE_RESOLUTION|>--- conflicted
+++ resolved
@@ -24,11 +24,7 @@
 
 import numpy as np
 from cleanlab.internal.util import value_counts
-<<<<<<< HEAD
-=======
-import warnings
-from typing import Optional
->>>>>>> fff06759
+
 
 
 def noise_matrix_is_valid(noise_matrix, py, *, verbose=False) -> bool:

# Copyright (C) 2017-2022  Cleanlab Inc.
# This file is part of cleanlab.
#
# cleanlab is free software: you can redistribute it and/or modify
# it under the terms of the GNU Affero General Public License as published
# by the Free Software Foundation, either version 3 of the License, or
# (at your option) any later version.
#
# cleanlab is distributed in the hope that it will be useful,
# but WITHOUT ANY WARRANTY; without even the implied warranty of
# MERCHANTABILITY or FITNESS FOR A PARTICULAR PURPOSE.  See the
# GNU Affero General Public License for more details.
#
# You should have received a copy of the GNU Affero General Public License
# along with cleanlab.  If not, see <https://www.gnu.org/licenses/>.

"""
Methods for estimating latent structures used for confident learning, including:

* Latent prior of the unobserved, error-less labels: `py`: ``p(y)``
* Latent noisy channel (noise matrix) characterizing the flipping rates: `nm`: ``P(given label | true label)``
* Latent inverse noise matrix characterizing the flipping process: `inv`: ``P(true label | given label)``
* Latent `confident_joint`, an un-normalized matrix that counts the confident subset of label errors under the joint distribution for true/given label
"""

from sklearn.linear_model import LogisticRegression as LogReg
from sklearn.model_selection import StratifiedKFold
from sklearn.metrics import confusion_matrix
import sklearn.base
import numpy as np
import warnings
from typing import Tuple, Union, Optional, List

from cleanlab.typing import LabelLike

from cleanlab.internal.util import (
    value_counts,
    clip_values,
    clip_noise_rates,
    round_preserving_row_totals,
    append_extra_datapoint,
    train_val_split,
    get_num_classes,
    is_torch_dataset,
    is_tensorflow_dataset,
    int2onehot,
    _binarize_pred_probs_slice,
)
from cleanlab.internal.latent_algebra import (
    compute_inv_noise_matrix,
    compute_py,
    compute_noise_matrix_from_inverse,
)
from cleanlab.internal.validation import (
    assert_valid_inputs,
    labels_to_array,
)


def num_label_issues(
    labels: LabelLike,
    pred_probs: np.ndarray,
    *,
    confident_joint: Optional[np.ndarray] = None,
    estimation_method: str = "off_diagonal",
) -> int:
    """Estimates the number of label issues in the `labels` of a dataset. Use this method to get the most accurate
    estimate of number of label issues when you don't need the indices of the label issues.

    Parameters
    ----------
    labels :
      An array of shape ``(N,)`` of noisy labels, i.e. some labels may be erroneous.
      Elements must be in the set 0, 1, ..., K-1, where K is the number of classes.

    pred_probs :
      An array of shape ``(N, K)`` of model-predicted probabilities,
      ``P(label=k|x)``. Each row of this matrix corresponds
      to an example `x` and contains the model-predicted probabilities that
      `x` belongs to each possible class, for each of the K classes. The
      columns must be ordered such that these probabilities correspond to
      class 0, 1, ..., K-1. `pred_probs` should have been computed using 3 (or
      higher) fold cross-validation.

    confident_joint :
      An array of shape ``(K, K)`` representing the confident joint, the matrix used for identifying label issues, which
      estimates a confident subset of the joint distribution of the noisy and true labels, ``P_{noisy label, true label}``.
      Entry ``(j, k)`` in the matrix is the number of examples confidently counted into the pair of ``(noisy label=j, true label=k)`` classes.
      The `confident_joint` can be computed using :py:func:`count.compute_confident_joint <cleanlab.count.compute_confident_joint>`.
      If not provided, it is computed from the given (noisy) `labels` and `pred_probs`.

    estimation_method :
      Method for estimating the number of label issues in dataset by counting the examples in the off-diagonal of the `confident_joint` ``P(label=i, true_label=j)``.
       - ``'off_diagonal'``: Counts the number of examples in the off-diagonal of the `confident_joint`. Returns the same value as ``sum(find_label_issues(filter_by='confident_learning'))``
       - ``'off_diagonal_calibrated'``: Calibrates confident joint estimate ``P(label=i, true_label=j)`` such that
       ``np.sum(cj) == len(labels)`` and ``np.sum(cj, axis = 1) == np.bincount(labels)`` before counting the number
       of examples in the off-diagonal. Number will always be equal to or greater than
       ``estimate_issues='off_diagonal'``. You can use this value as the cutoff threshold used with ranking/scoring
       functions from :py:mod:`cleanlab.rank` with `num_label_issues` over ``estimation_method='off_diagonal'`` in
       two cases:
          1. As we add more label and data quality scoring functions in :py:mod:`cleanlab.rank`, this approach will always work.
          2. If you have a custom score to rank your data by label quality and you just need to know the cut-off of likely label issues.

       TL;DR: use this method to get the most accurate estimate of number of label issues when you don't need the indices of the label issues.

    Returns
    -------
    num_issues :
      The estimated number of examples with label issues in the dataset.
    """
    valid_methods = ["off_diagonal", "off_diagonal_calibrated"]

    labels = labels_to_array(labels)
    assert_valid_inputs(X=None, y=labels, pred_probs=pred_probs)

    if confident_joint is None:
        # Original non-calibrated counts of confidently correctly and incorrectly labeled examples.
<<<<<<< HEAD
        confident_joint = compute_confident_joint(
            labels=labels, pred_probs=pred_probs, calibrate=False
        )  # type: ignore

    if estimation_method is "off_diagonal":
        num_issues: int = np.sum(confident_joint) - np.trace(confident_joint)  # type: ignore
    elif estimation_method is "off_diagonal_calibrated":
=======
        computed_confident_joint = compute_confident_joint(
            labels=labels,
            pred_probs=pred_probs,
            calibrate=False,
        )
    else:
        computed_confident_joint = confident_joint

    assert isinstance(computed_confident_joint, np.ndarray)

    if estimation_method == "off_diagonal":
        num_issues = np.sum(computed_confident_joint) - np.trace(computed_confident_joint)
    elif estimation_method == "off_diagonal_calibrated":
>>>>>>> 57bcfd0a
        # Estimate_joint calibrates the row sums to match the prior distribution of given labels and normalizes to sum to 1
        joint = estimate_joint(labels, pred_probs, confident_joint=computed_confident_joint)
        frac_issues = 1.0 - joint.trace()
        num_issues = np.rint(frac_issues * len(labels)).astype(int)
    else:
        raise ValueError(
            f"""
            {estimation_method} is not a valid estimation method!
            Please choose a valid estimation method: {valid_methods}
            """
        )

    return num_issues


def calibrate_confident_joint(
    confident_joint, labels, *, multi_label=False
) -> Union[np.ndarray, List[np.ndarray]]:
    """Calibrates any confident joint estimate ``P(label=i, true_label=j)`` such that
    ``np.sum(cj) == len(labels)`` and ``np.sum(cj, axis = 1) == np.bincount(labels)``.

    In other words, this function forces the confident joint to have the
    true noisy prior ``p(labels)`` (summed over columns for each row) and also
    forces the confident joint to add up to the total number of examples.

    This method makes the confident joint a valid counts estimate
    of the actual joint of noisy and true labels.

    Parameters
    ----------
    confident_joint : np.ndarray
      An array of shape ``(K, K)`` representing the confident joint, the matrix used for identifying label issues, which
      estimates a confident subset of the joint distribution of the noisy and true labels, ``P_{noisy label, true label}``.
      Entry ``(j, k)`` in the matrix is the number of examples confidently counted into the pair of ``(noisy label=j, true label=k)`` classes.
      The `confident_joint` can be computed using :py:func:`count.compute_confident_joint <cleanlab.count.compute_confident_joint>`.
      If not provided, it is computed from the given (noisy) `labels` and `pred_probs`.

    labels : np.ndarray
      A discrete vector of noisy labels, i.e. some labels may be erroneous.
      *Format requirements*: for dataset with K classes, labels must be in 0, 1, ..., K-1.
      All the classes (0, 1, ..., and K-1) MUST be present in ``labels``, such that:
      ``len(set(labels)) == pred_probs.shape[1]`` for standard multi-class classification with single-labeled data (e.g. ``labels =  [1,0,2,1,1,0...]``).
      For multi-label classification where each example can belong to multiple classes(e.g. ``labels = [[1,2],[1],[0],..]``),
      your labels should instead satisfy: ``len(set(k for l in labels for k in l)) == pred_probs.shape[1])``.

    multi_label : bool, optional
      If ``True``, labels should be an iterable (e.g. list) of iterables, containing a
      list of labels for each example, instead of just a single label.
      The multi-label setting supports classification tasks where an example has 1 or more labels.
      Example of a multi-labeled `labels` input: ``[[0,1], [1], [0,2], [0,1,2], [0], [1], ...]``.
      The major difference in how this is calibrated versus single-label is that
      the total number of errors considered is based on the number of labels,
      not the number of examples. So, the calibrated `confident_joint` will sum
      to the number of total labels.

    Returns
    -------
    calibrated_cj : np.ndarray
      An array of shape ``(K, K)`` of type float representing a valid
      estimate of the joint *counts* of noisy and true labels.
      If multi_label is true, it returns an array of shape ``(K, 2, 2)``,
      where entry ``(c, j, k)`` in the matrix is the number of examples in a one-vs-rest class confidently counted into the pair of ``(class c, noisy label=j, true label=k)`` classes.

    """

    if multi_label:
        return _calibrate_confident_joint_multilabel(confident_joint, labels)
    else:
        label_counts = value_counts(labels)
    # Calibrate confident joint to have correct p(labels) prior on noisy labels.
    calibrated_cj = (confident_joint.T / confident_joint.sum(axis=1) * label_counts).T
    # Calibrate confident joint to sum to:
    # The number of examples (for single labeled datasets)
    # The number of total labels (for multi-labeled datasets)
    calibrated_cj = calibrated_cj / np.sum(calibrated_cj) * sum(label_counts)
    return round_preserving_row_totals(calibrated_cj)


def _calibrate_confident_joint_multilabel(
    confident_joint: np.ndarray, labels: list
) -> List[np.ndarray]:
    """Calibrates the confident joint for multi_labeled data. Thus,
        input `labels` is a list of lists (or list of iterable).
        This is intended as a helper function. You should probably
        be using `calibrate_confident_joint(multi_label=True)` instead.


        See `calibrate_confident_joint` docstring for more info.

    Parameters
    ----------
    confident_joint : np.ndarray
        Refer to documentation for this argument in count.calibrate_confident_joint() for details.

    labels : np.ndarray
        Refer to documentation for this argument in count.calibrate_confident_joint() for details.

    multi_label : bool, optional
        Refer to documentation for this argument in count.calibrate_confident_joint() for details.

    Returns
    -------
    calibrated_cj : np.ndarray
      An array of shape ``(K, 2, 2)`` of type float representing a valid
      estimate of the joint *counts* of noisy and true labels in a one-vs-rest setting."""
    y_one = int2onehot(labels)
    num_classes = len(confident_joint)
    calibrate_confident_joint_list = []
    for class_num in range(0, num_classes):
        calibrate_confident_joint_list.append(
            calibrate_confident_joint(
                confident_joint[class_num],
                labels=y_one[:, class_num],
            )
        )
    return np.array(calibrate_confident_joint_list)  # type: ignore


def estimate_joint(labels, pred_probs, *, confident_joint=None, multi_label=False) -> np.ndarray:
    """
    Estimates the joint distribution of label noise ``P(label=i, true_label=j)`` guaranteed to:

    * Sum to 1
    * Satisfy ``np.sum(joint_estimate, axis = 1) == p(labels)``

    Parameters
    ----------
    labels : np.ndarray
      An array of shape ``(N,)`` of noisy labels, i.e. some labels may be erroneous.
      Elements must be in the set 0, 1, ..., K-1, where K is the number of classes.
      All the classes (0, 1, ..., and K-1) MUST be present in ``labels``, such that:
      ``len(set(labels)) == pred_probs.shape[1]`` for standard multi-class classification with single-labeled data (e.g. ``labels =  [1,0,2,1,1,0...]``).
      For multi-label classification where each example can belong to multiple classes(e.g. ``labels = [[1,2],[1],[0],..]``),
      your labels should instead satisfy: ``len(set(k for l in labels for k in l)) == pred_probs.shape[1])``.

    pred_probs : np.ndarray
      An array of shape ``(N, K)`` of model-predicted probabilities,
      ``P(label=k|x)``. Each row of this matrix corresponds
      to an example `x` and contains the model-predicted probabilities that
      `x` belongs to each possible class, for each of the K classes. The
      columns must be ordered such that these probabilities correspond to
      class 0, 1, ..., K-1. `pred_probs` should have been computed using 3 (or
      higher) fold cross-validation.

    confident_joint : np.ndarray, optional
      An array of shape ``(K, K)`` representing the confident joint, the matrix used for identifying label issues, which
      estimates a confident subset of the joint distribution of the noisy and true labels, ``P_{noisy label, true label}``.
      Entry ``(j, k)`` in the matrix is the number of examples confidently counted into the pair of ``(noisy label=j, true label=k)`` classes.
      The `confident_joint` can be computed using :py:func:`count.compute_confident_joint <cleanlab.count.compute_confident_joint>`.
      If not provided, it is computed from the given (noisy) `labels` and `pred_probs`.

    multi_label : bool, optional
      If ``True``, labels should be an iterable (e.g. list) of iterables, containing a
      list of labels for each example, instead of just a single label.
      The multi-label setting supports classification tasks where an example has 1 or more labels.
      Example of a multi-labeled `labels` input: ``[[0,1], [1], [0,2], [0,1,2], [0], [1], ...]``.

    Returns
    -------
    confident_joint_distribution : np.ndarray
      An array of shape ``(K, K)`` representing an
      estimate of the true joint distribution of noisy and true labels.
    """

    if confident_joint is None:
        calibrated_cj = compute_confident_joint(
            labels,
            pred_probs,
            calibrate=True,
            multi_label=multi_label,
        )
    else:
        calibrated_cj = calibrate_confident_joint(confident_joint, labels, multi_label=multi_label)  # type: ignore

    assert isinstance(calibrated_cj, np.ndarray)
    return calibrated_cj / float(np.sum(calibrated_cj))


def compute_confident_joint(
    labels,
    pred_probs,
    *,
    thresholds=None,
    calibrate=True,
    multi_label=False,
    return_indices_of_off_diagonals=False,
) -> Union[np.ndarray, Tuple[np.ndarray, list]]:
    """Estimates the confident counts of latent true vs observed noisy labels
    for the examples in our dataset. This array of shape ``(K, K)`` is called the **confident joint**
    and contains counts of examples in every class, confidently labeled as every other class.
    These counts may subsequently be used to estimate the joint distribution of true and noisy labels
    (by normalizing them to frequencies).

    Important: this function assumes that `pred_probs` are out-of-sample
    holdout probabilities. This can be :ref:`done with cross validation <pred_probs_cross_val>`. If
    the probabilities are not computed out-of-sample, overfitting may occur.

    Parameters
    ----------
    labels : np.ndarray
      An array of shape ``(N,)`` of noisy labels, i.e. some labels may be erroneous.
      Elements must be in the set 0, 1, ..., K-1, where K is the number of classes.
      ``len(set(labels)) == pred_probs.shape[1]`` for standard multi-class classification with single-labeled data (e.g. ``labels =  [1,0,2,1,1,0...]``).
      For multi-label classification where each example can belong to multiple classes(e.g. ``labels = [[1,2],[1],[0],..]``),
      your labels should instead satisfy: ``len(set(k for l in labels for k in l)) == pred_probs.shape[1])``.

    pred_probs : np.ndarray, optional
      An array of shape ``(N, K)`` of model-predicted probabilities,
      ``P(label=k|x)``. Each row of this matrix corresponds
      to an example `x` and contains the model-predicted probabilities that
      `x` belongs to each possible class, for each of the K classes. The
      columns must be ordered such that these probabilities correspond to
      class 0, 1, ..., K-1. `pred_probs` should have been computed using 3 (or
      higher) fold cross-validation.

    thresholds : array_like, optional
      An array of shape ``(K, 1)`` or ``(K,)`` of per-class threshold
      probabilities, used to determine the cutoff probability necessary to
      consider an example as a given class label (see `Northcutt et al.,
      2021 <https://jair.org/index.php/jair/article/view/12125>`_, Section
      3.1, Equation 2).

      This is for advanced users only. If not specified, these are computed
      for you automatically. If an example has a predicted probability
      greater than this threshold, it is counted as having true_label =
      k. This is not used for pruning/filtering, only for estimating the
      noise rates using confident counts.

    calibrate : bool, default=True
        Calibrates confident joint estimate ``P(label=i, true_label=j)`` such that
        ``np.sum(cj) == len(labels)`` and ``np.sum(cj, axis = 1) == np.bincount(labels)``.
        When ``calibrate=True``, this method returns an estimate of
        the latent true joint counts of noisy and true labels.

    multi_label : bool, optional
      If ``True``, labels should be an iterable (e.g. list) of iterables, containing a
      list of labels for each example, instead of just a single label.
      The multi-label setting supports classification tasks where an example has 1 or more labels.
      Example of a multi-labeled `labels` input: ``[[0,1], [1], [0,2], [0,1,2], [0], [1], ...]``.
      The major difference in how this is calibrated versus single-label is that
      the total number of errors considered is based on the number of labels,
      not the number of examples. So, the calibrated `confident_joint` will sum
      to the number of total labels.

    return_indices_of_off_diagonals : bool, optional
      If ``True``, returns indices of examples that were counted in off-diagonals
      of confident joint as a baseline proxy for the label issues. This
      sometimes works as well as ``filter.find_label_issues(confident_joint)``.

    Returns
    -------
    confident_joint_counts : np.ndarray
      An array of shape ``(K, K)`` representing counts of examples
      for which we are confident about their given and true label.
      If `return_indices_of_off_diagonals` is ``True``, `confident_joint_counts` is the first element of returned tuple
      and second element is another array of indices counted in off-diagonals of confident joint.

    Note
    ----

    We provide a for-loop based simplification of the confident joint
    below. This implementation is not efficient, not used in practice, and
    not complete, but covers the gist of how the confident joint is computed:

    .. code:: python

        # Confident examples are those that we are confident have true_label = k
        # Estimate (K, K) matrix of confident examples with label = k_s and true_label = k_y
        cj_ish = np.zeros((K, K))
        for k_s in range(K): # k_s is the class value k of noisy labels `s`
            for k_y in range(K): # k_y is the (guessed) class k of true_label k_y
                cj_ish[k_s][k_y] = sum((pred_probs[:,k_y] >= (thresholds[k_y] - 1e-8)) & (labels == k_s))

    The following is a vectorized (but non-parallelized) implementation of the
    confident joint, again slow, using for-loops/simplified for understanding.
    This implementation is 100% accurate, it's just not optimized for speed.

    .. code:: python

        confident_joint = np.zeros((K, K), dtype = int)
        for i, row in enumerate(pred_probs):
            s_label = labels[i]
            confident_bins = row >= thresholds - 1e-6
            num_confident_bins = sum(confident_bins)
            if num_confident_bins == 1:
                confident_joint[s_label][np.argmax(confident_bins)] += 1
            elif num_confident_bins > 1:
                confident_joint[s_label][np.argmax(row)] += 1
    """

    if multi_label:
        return _compute_confident_joint_multi_label(
            labels=labels,
            pred_probs=pred_probs,
            thresholds=thresholds,
            calibrate=calibrate,
            return_indices_of_off_diagonals=return_indices_of_off_diagonals,
        )

    # labels needs to be a numpy array
    labels = np.asarray(labels)

    # Estimate the probability thresholds for confident counting
    if thresholds is None:
        # P(we predict the given noisy label is k | given noisy label is k)
        thresholds = get_confident_thresholds(labels, pred_probs, multi_label=multi_label)
    thresholds = np.asarray(thresholds)

    # Compute confident joint (vectorized for speed).

    # pred_probs_bool is a bool matrix where each row represents a training example as a boolean vector of
    # size num_classes, with True if the example confidently belongs to that class and False if not.
    pred_probs_bool = pred_probs >= thresholds - 1e-6
    num_confident_bins = pred_probs_bool.sum(axis=1)
    at_least_one_confident = num_confident_bins > 0
    more_than_one_confident = num_confident_bins > 1
    pred_probs_argmax = pred_probs.argmax(axis=1)
    # Note that confident_argmax is meaningless for rows of all False
    confident_argmax = pred_probs_bool.argmax(axis=1)
    # For each example, choose the confident class (greater than threshold)
    # When there is 2+ confident classes, choose the class with largest prob.
    true_label_guess = np.where(
        more_than_one_confident,
        pred_probs_argmax,
        confident_argmax,
    )
    # true_labels_confident omits meaningless all-False rows
    true_labels_confident = true_label_guess[at_least_one_confident]
    labels_confident = labels[at_least_one_confident]
    confident_joint = confusion_matrix(true_labels_confident, labels_confident).T
    # Guarantee at least one correctly labeled example is represented in every class
    np.fill_diagonal(confident_joint, confident_joint.diagonal().clip(min=1))
    if calibrate:
        confident_joint = calibrate_confident_joint(confident_joint, labels)

    if return_indices_of_off_diagonals:
        true_labels_neq_given_labels = true_labels_confident != labels_confident
        indices = np.arange(len(labels))[at_least_one_confident][true_labels_neq_given_labels]

        return confident_joint, indices

    return confident_joint


def _compute_confident_joint_multi_label(
    labels,
    pred_probs,
    *,
    thresholds=None,
    calibrate=True,
    return_indices_of_off_diagonals=False,
) -> Union[np.ndarray, Tuple[np.ndarray, list]]:  # type: ignore
    """Computes the confident joint for multi_labeled data. Thus,
    input `labels` is a list of lists (or list of iterable).
    This is intended as a helper function. You should probably
    be using `compute_confident_joint(multi_label=True)` instead.

    The MAJOR DIFFERENCE in how this is computed versus single_label,
    is the total number of errors considered is based on the number
    of labels, not the number of examples. So, the confident_joint
    will have larger values.

    See `compute_confident_joint` docstring for more info.

    Parameters
    ----------
    labels : list of list/iterable (length N)
        These are multiclass labels. Each list in the list contains
        all the labels for that example. This method will fail if labels
        is not a list of lists (or a list of np.ndarrays or iterable).

    pred_probs : np.ndarray (shape (N, K))
        P(label=k|x) is a matrix with K model-predicted probabilities.
        Each row of this matrix corresponds to an example `x` and contains the model-predicted
        probabilities that `x` belongs to each possible class.
        The columns must be ordered such that these probabilities correspond to class 0, 1, 2,..., K-1.
        `pred_probs` must be out-of-sample (ideally should have been computed using 3+ fold cross-validation).

    thresholds : iterable (list or np.ndarray) of shape (K, 1)  or (K,)
        P(label^=k|label=k). If an example has a predicted probability "greater" than
        this threshold, it is counted as having true_label = k. This is
        not used for filtering/pruning, only for estimating the noise rates using
        confident counts. This value should be between 0 and 1. Default is None.

    calibrate : bool, default = True
        Calibrates confident joint estimate P(label=i, true_label=j) such that
        np.sum(cj) == len(labels) and np.sum(cj, axis = 1) == np.bincount(labels).

    return_indices_of_off_diagonals: bool, default = False
        If true returns indices of examples that were counted in off-diagonals
        of confident joint as a baseline proxy for the label issues. This
        sometimes works as well as filter.find_label_issues(confident_joint).

    Returns
    -------
    confident_joint_counts : np.ndarray
      An array of shape ``(num_classes,2, 2)`` representing the confident joint, the matrix used for identifying label issues, which
      estimates a confident subset of the joint distribution of the noisy and true labels, ``P_{noisy label, true label}``.
      Entry ``(c, j, k)`` in the matrix is the number of examples in a one-vs-rest class confidently counted into the pair of ``(class c, noisy label=j, true label=k)`` classes.

    Note: if return_indices_of_off_diagonals is True, this function returns confident_joint_counts, indices_off_diagonal
    where indices_off_diagonal is a list of array of indices counted in off-diagonals of confident joint for each class.
    """

    num_classes = get_num_classes(labels=labels, pred_probs=pred_probs)
    try:
        y_one = int2onehot(labels)
    except TypeError:
        raise ValueError(
            "wrong format for labels, should be a list of list[indices], please check the documentation in find_label_issues for further information"
        )
    confident_joint_list = np.ndarray(shape=(num_classes, 2, 2), dtype=np.int64)  # type: ignore
    indices_off_diagonal = []
    for class_num in range(0, num_classes):
        pred_probabilitites = _binarize_pred_probs_slice(pred_probs, class_num)
        if return_indices_of_off_diagonals:
            cj, ind = compute_confident_joint(
                labels=y_one[:, class_num],
                pred_probs=pred_probabilitites,
                multi_label=False,
                thresholds=thresholds,
                calibrate=calibrate,
                return_indices_of_off_diagonals=return_indices_of_off_diagonals,
            )
            indices_off_diagonal.append(ind)
        else:
            cj = compute_confident_joint(
                labels=y_one[:, class_num],
                pred_probs=pred_probabilitites,
                multi_label=False,
                thresholds=thresholds,
                calibrate=calibrate,
                return_indices_of_off_diagonals=return_indices_of_off_diagonals,
            )
        confident_joint_list[class_num] = cj

    if return_indices_of_off_diagonals:
        return confident_joint_list, indices_off_diagonal

    return np.array(confident_joint_list)


def estimate_latent(
    confident_joint,
    labels,
    *,
    py_method="cnt",
    converge_latent_estimates=False,
) -> Tuple[np.ndarray, np.ndarray, np.ndarray]:
    """Computes the latent prior ``p(y)``, the noise matrix ``P(labels|y)`` and the
    inverse noise matrix ``P(y|labels)`` from the `confident_joint` ``count(labels, y)``. The
    `confident_joint` can be estimated by `compute_confident_joint <cleanlab.count.compute_confident_joint>`
    by counting confident examples.

    Parameters
    ----------
    confident_joint : np.ndarray
      An array of shape ``(K, K)`` representing the confident joint, the matrix used for identifying label issues, which
      estimates a confident subset of the joint distribution of the noisy and true labels, ``P_{noisy label, true label}``.
      Entry ``(j, k)`` in the matrix is the number of examples confidently counted into the pair of ``(noisy label=j, true label=k)`` classes.
      The `confident_joint` can be computed using :py:func:`count.compute_confident_joint <cleanlab.count.compute_confident_joint>`.
      If not provided, it is computed from the given (noisy) `labels` and `pred_probs`.

    labels : np.ndarray
      An array of shape ``(N,)`` of noisy labels, i.e. some labels may be erroneous.
      Elements must be in the set 0, 1, ..., K-1, where K is the number of classes.

    py_method : {"cnt", "eqn", "marginal", "marginal_ps"}, default="cnt"
      `py` is shorthand for the "class proportions (a.k.a prior) of the true labels".
      This method defines how to compute the latent prior ``p(true_label=k)``. Default is ``"cnt"``,
      which works well even when the noise matrices are estimated poorly by using
      the matrix diagonals instead of all the probabilities.

    converge_latent_estimates : bool, optional
      If ``True``, forces numerical consistency of estimates. Each is estimated
      independently, but they are related mathematically with closed form
      equivalences. This will iteratively make them mathematically consistent.

    Returns
    ------
    tuple
      A tuple containing (py, noise_matrix, inv_noise_matrix)."""

    # 'ps' is p(labels=k)
    ps = value_counts(labels) / float(len(labels))
    # Number of training examples confidently counted from each noisy class
    labels_class_counts = confident_joint.sum(axis=1).astype(float)
    # Number of training examples confidently counted into each true class
    true_labels_class_counts = confident_joint.sum(axis=0).astype(float)
    # p(label=k_s|true_label=k_y) ~ |label=k_s and true_label=k_y| / |true_label=k_y|
    noise_matrix = confident_joint / true_labels_class_counts
    # p(true_label=k_y|label=k_s) ~ |true_label=k_y and label=k_s| / |label=k_s|
    inv_noise_matrix = confident_joint.T / labels_class_counts
    # Compute the prior p(y), the latent (uncorrupted) class distribution.
    py = compute_py(
        ps,
        noise_matrix,
        inv_noise_matrix,
        py_method=py_method,
        true_labels_class_counts=true_labels_class_counts,
    )
    # Clip noise rates to be valid probabilities.
    noise_matrix = clip_noise_rates(noise_matrix)
    inv_noise_matrix = clip_noise_rates(inv_noise_matrix)
    # Make latent estimates mathematically agree in their algebraic relations.
    if converge_latent_estimates:
        py, noise_matrix, inv_noise_matrix = _converge_estimates(
            ps, py, noise_matrix, inv_noise_matrix
        )
        # Again clip py and noise rates into proper range [0,1)
        py = clip_values(py, low=1e-5, high=1.0, new_sum=1.0)
        noise_matrix = clip_noise_rates(noise_matrix)
        inv_noise_matrix = clip_noise_rates(inv_noise_matrix)

    return py, noise_matrix, inv_noise_matrix


def estimate_py_and_noise_matrices_from_probabilities(
    labels,
    pred_probs,
    *,
    thresholds=None,
    converge_latent_estimates=True,
    py_method="cnt",
    calibrate=True,
) -> Tuple[np.ndarray, np.ndarray, np.ndarray, np.ndarray]:
    """Computes the confident counts
    estimate of latent variables `py` and the noise rates
    using observed labels and predicted probabilities, `pred_probs`.

    Important: this function assumes that `pred_probs` are out-of-sample
    holdout probabilities. This can be :ref:`done with cross validation <pred_probs_cross_val>`. If
    the probabilities are not computed out-of-sample, overfitting may occur.

    This function estimates the `noise_matrix` of shape ``(K, K)``. This is the
    fraction of examples in every class, labeled as every other class. The
    `noise_matrix` is a conditional probability matrix for ``P(label=k_s|true_label=k_y)``.

    Under certain conditions, estimates are exact, and in most
    conditions, estimates are within one percent of the actual noise rates.

    Parameters
    ----------
    labels : np.ndarray
      An array of shape ``(N,)`` of noisy labels, i.e. some labels may be erroneous.
      Elements must be in the set 0, 1, ..., K-1, where K is the number of classes.

    pred_probs : np.ndarray
      An array of shape ``(N, K)`` of model-predicted probabilities,
      ``P(label=k|x)``. Each row of this matrix corresponds
      to an example `x` and contains the model-predicted probabilities that
      `x` belongs to each possible class, for each of the K classes. The
      columns must be ordered such that these probabilities correspond to
      class 0, 1, ..., K-1. `pred_probs` should have been computed using 3 (or
      higher) fold cross-validation.

    thresholds : array_like, optional
      An array of shape ``(K, 1)`` or ``(K,)`` of per-class threshold
      probabilities, used to determine the cutoff probability necessary to
      consider an example as a given class label (see `Northcutt et al.,
      2021 <https://jair.org/index.php/jair/article/view/12125>`_, Section
      3.1, Equation 2).

      This is for advanced users only. If not specified, these are computed
      for you automatically. If an example has a predicted probability
      greater than this threshold, it is counted as having true_label =
      k. This is not used for pruning/filtering, only for estimating the
      noise rates using confident counts.

    converge_latent_estimates : bool, optional
      If ``True``, forces numerical consistency of estimates. Each is estimated
      independently, but they are related mathematically with closed form
      equivalences. This will iteratively make them mathematically consistent.

    py_method : {"cnt", "eqn", "marginal", "marginal_ps"}, default="cnt"
      How to compute the latent prior ``p(true_label=k)``. Default is ``"cnt"`` as it often
      works well even when the noise matrices are estimated poorly by using
      the matrix diagonals instead of all the probabilities.

    calibrate : bool, default=True
      Calibrates confident joint estimate ``P(label=i, true_label=j)`` such that
      ``np.sum(cj) == len(labels)`` and ``np.sum(cj, axis = 1) == np.bincount(labels)``.

    Returns
    ------
    estimates : tuple
        A tuple of arrays: (`py`, `noise_matrix`, `inverse_noise_matrix`, `confident_joint`)."""

    confident_joint = compute_confident_joint(
        labels=labels,
        pred_probs=pred_probs,
        thresholds=thresholds,
        calibrate=calibrate,
    )
    py, noise_matrix, inv_noise_matrix = estimate_latent(
        confident_joint=confident_joint,
        labels=labels,
        py_method=py_method,
        converge_latent_estimates=converge_latent_estimates,
    )
    assert isinstance(confident_joint, np.ndarray)

    return py, noise_matrix, inv_noise_matrix, confident_joint


def estimate_confident_joint_and_cv_pred_proba(
    X,
    labels,
    clf=LogReg(multi_class="auto", solver="lbfgs"),
    *,
    cv_n_folds=5,
    thresholds=None,
    seed=None,
    calibrate=True,
    clf_kwargs={},
    validation_func=None,
) -> Tuple[np.ndarray, np.ndarray]:
    """Estimates ``P(labels, y)``, the confident counts of the latent
    joint distribution of true and noisy labels
    using observed `labels` and predicted probabilities `pred_probs`.

    The output of this function is an array of shape ``(K, K)``.

    Under certain conditions, estimates are exact, and in many
    conditions, estimates are within one percent of actual.

    Notes: There are two ways to compute the confident joint with pros/cons.
    (1) For each holdout set, we compute the confident joint, then sum them up.
    (2) Compute pred_proba for each fold, combine, compute the confident joint.
    (1) is more accurate because it correctly computes thresholds for each fold
    (2) is more accurate when you have only a little data because it computes
    the confident joint using all the probabilities. For example if you had 100
    examples, with 5-fold cross validation + uniform p(y) you would only have 20
    examples to compute each confident joint for (1). Such small amounts of data
    is bound to result in estimation errors. For this reason, we implement (2),
    but we implement (1) as a commented out function at the end of this file.

    Parameters
    ----------
    X : np.ndarray or pd.DataFrame
      Input feature matrix of shape ``(N, ...)``, where N is the number of
      examples. The classifier that this instance was initialized with,
          ``clf``, must be able to fit() and predict() data with this format.

    labels : np.ndarray or pd.Series
      An array of shape ``(N,)`` of noisy labels, i.e. some labels may be erroneous.
      Elements must be in (0, 1, ..., K-1) where K is the number of classes,
      and all classes must be present at least once.

    clf : estimator instance, optional
      A classifier implementing the `sklearn estimator API
      <https://scikit-learn.org/stable/developers/develop.html#rolling-your-own-estimator>`_.

    cv_n_folds : int, default=5
      The number of cross-validation folds used to compute
      out-of-sample probabilities for each example in `X`.

    thresholds : array_like, optional
      An array of shape ``(K, 1)`` or ``(K,)`` of per-class threshold
      probabilities, used to determine the cutoff probability necessary to
      consider an example as a given class label (see `Northcutt et al.,
      2021 <https://jair.org/index.php/jair/article/view/12125>`_, Section
      3.1, Equation 2).

      This is for advanced users only. If not specified, these are computed
      for you automatically. If an example has a predicted probability
      greater than this threshold, it is counted as having true_label =
      k. This is not used for pruning/filtering, only for estimating the
      noise rates using confident counts.

    seed : int, optional
        Set the default state of the random number generator used to split
        the cross-validated folds. If None, uses np.random current random state.

    calibrate : bool, default=True
        Calibrates confident joint estimate ``P(label=i, true_label=j)`` such that
        ``np.sum(cj) == len(labels)`` and ``np.sum(cj, axis = 1) == np.bincount(labels)``.

    clf_kwargs : dict, optional
      Optional keyword arguments to pass into `clf`'s ``fit()`` method.

    validation_func : callable, optional
      Specifies how to map the validation data split in cross-validation as input for ``clf.fit()``.
      For details, see the documentation of :py:meth:`CleanLearning.fit<cleanlab.classification.CleanLearning.fit>`

    Returns
    ------
    estimates : tuple
      Tuple of two numpy arrays in the form:
      (joint counts matrix, predicted probability matrix)"""

    assert_valid_inputs(X, labels)
    labels = labels_to_array(labels)
    num_classes = get_num_classes(
        labels=labels
    )  # This method definitely only works if all classes are present.

    # Create cross-validation object for out-of-sample predicted probabilities.
    # CV folds preserve the fraction of noisy positive and
    # noisy negative examples in each class.
    kf = StratifiedKFold(n_splits=cv_n_folds, shuffle=True, random_state=seed)

    # Initialize pred_probs array
    pred_probs = np.zeros(shape=(len(labels), num_classes))

    # Split X and labels into "cv_n_folds" stratified folds.
    # CV indices only require labels: https://scikit-learn.org/stable/modules/generated/sklearn.model_selection.StratifiedKFold.html
    # Only split based on labels because X may have various formats:
    for k, (cv_train_idx, cv_holdout_idx) in enumerate(kf.split(X=labels, y=labels)):
        try:
            clf_copy = sklearn.base.clone(clf)  # fresh untrained copy of the model
        except Exception:
            raise ValueError(
                "`clf` must be clonable via: sklearn.base.clone(clf). "
                "You can either implement instance method `clf.get_params()` to produce a fresh untrained copy of this model, "
                "or you can implement the cross-validation outside of cleanlab "
                "and pass in the obtained `pred_probs` to skip cleanlab's internal cross-validation"
            )

        # Select the training and holdout cross-validated sets.
        X_train_cv, X_holdout_cv, s_train_cv, s_holdout_cv = train_val_split(
            X, labels, cv_train_idx, cv_holdout_idx
        )

        # dict with keys: which classes missing, values: index of holdout data from this class that is duplicated:
        missing_class_inds = {}
        is_tf_or_torch_dataset = is_torch_dataset(X) or is_tensorflow_dataset(X)
        if not is_tf_or_torch_dataset:
            # Ensure no missing classes in training set.
            train_cv_classes = set(s_train_cv)
            all_classes = set(range(num_classes))
            if len(train_cv_classes) != len(all_classes):
                missing_classes = all_classes.difference(train_cv_classes)
                warnings.warn(
                    "Duplicated some data across multiple folds to ensure training does not fail "
                    f"because these classes do not have enough data for proper cross-validation: {missing_classes}."
                )
                for missing_class in missing_classes:
                    # Duplicate one instance of missing_class from holdout data to the training data:
                    holdout_inds = np.where(s_holdout_cv == missing_class)[0]
                    dup_idx = holdout_inds[0]
                    s_train_cv = np.append(s_train_cv, s_holdout_cv[dup_idx])
                    # labels are always np.ndarray so don't have to consider .iloc above
                    X_train_cv = append_extra_datapoint(
                        to_data=X_train_cv, from_data=X_holdout_cv, index=dup_idx
                    )
                    missing_class_inds[missing_class] = dup_idx

        # Map validation data into appropriate format to pass into classifier clf
        if validation_func is None:
            validation_kwargs = {}
        elif callable(validation_func):
            validation_kwargs = validation_func(X_holdout_cv, s_holdout_cv)
        else:
            raise TypeError("validation_func must be callable function with args: X_val, y_val")

        # Fit classifier clf to training set, predict on holdout set, and update pred_probs.
        clf_copy.fit(X_train_cv, s_train_cv, **clf_kwargs, **validation_kwargs)
        pred_probs_cv = clf_copy.predict_proba(X_holdout_cv)  # P(labels = k|x) # [:,1]

        # Replace predictions for duplicated indices with dummy predictions:
        for missing_class in missing_class_inds:
            dummy_pred = np.zeros(pred_probs_cv[0].shape)
            dummy_pred[missing_class] = 1.0  # predict given label with full confidence
            dup_idx = missing_class_inds[missing_class]
            pred_probs_cv[dup_idx] = dummy_pred

        pred_probs[cv_holdout_idx] = pred_probs_cv

    # Compute the confident counts, a num_classes x num_classes matrix for all pairs of labels.
    confident_joint = compute_confident_joint(
        labels=labels,
        pred_probs=pred_probs,  # P(labels = k|x)
        thresholds=thresholds,
        calibrate=calibrate,
    )
    assert isinstance(confident_joint, np.ndarray)
    assert isinstance(pred_probs, np.ndarray)

    return confident_joint, pred_probs


def estimate_py_noise_matrices_and_cv_pred_proba(
    X,
    labels,
    clf=LogReg(multi_class="auto", solver="lbfgs"),
    *,
    cv_n_folds=5,
    thresholds=None,
    converge_latent_estimates=False,
    py_method="cnt",
    seed=None,
    clf_kwargs={},
    validation_func=None,
) -> Tuple[np.ndarray, np.ndarray, np.ndarray, np.ndarray, np.ndarray]:
    """This function computes the out-of-sample predicted
    probability ``P(label=k|x)`` for every example x in `X` using cross
    validation while also computing the confident counts noise
    rates within each cross-validated subset and returning
    the average noise rate across all examples.

    This function estimates the `noise_matrix` of shape ``(K, K)``. This is the
    fraction of examples in every class, labeled as every other class. The
    `noise_matrix` is a conditional probability matrix for ``P(label=k_s|true_label=k_y)``.

    Under certain conditions, estimates are exact, and in most
    conditions, estimates are within one percent of the actual noise rates.

    Parameters
    ----------
    X : np.ndarray
      Input feature matrix of shape ``(N, ...)``, where N is the number of
      examples. The classifier that this instance was initialized with,
      `clf`, must be able to handle data with this shape.

    labels : np.ndarray
      An array of shape ``(N,)`` of noisy labels, i.e. some labels may be erroneous.
      Elements must be in the set 0, 1, ..., K-1, where K is the number of classes.

    clf : estimator instance, optional
      A classifier implementing the `sklearn estimator API
      <https://scikit-learn.org/stable/developers/develop.html#rolling-your-own-estimator>`_.

    cv_n_folds : int, default=5
      The number of cross-validation folds used to compute
      out-of-sample probabilities for each example in `X`.

    thresholds : array_like, optional
      An array of shape ``(K, 1)`` or ``(K,)`` of per-class threshold
      probabilities, used to determine the cutoff probability necessary to
      consider an example as a given class label (see `Northcutt et al.,
      2021 <https://jair.org/index.php/jair/article/view/12125>`_, Section
      3.1, Equation 2).

      This is for advanced users only. If not specified, these are computed
      for you automatically. If an example has a predicted probability
      greater than this threshold, it is counted as having true_label =
      k. This is not used for pruning/filtering, only for estimating the
      noise rates using confident counts.

    converge_latent_estimates : bool, optional
      If ``True``, forces numerical consistency of estimates. Each is estimated
      independently, but they are related mathematically with closed form
      equivalences. This will iteratively make them mathematically consistent.

    py_method : {"cnt", "eqn", "marginal", "marginal_ps"}, default="cnt"
      How to compute the latent prior ``p(true_label=k)``. Default is ``"cnt"`` as it often
      works well even when the noise matrices are estimated poorly by using
      the matrix diagonals instead of all the probabilities.

    seed : int, optional
      Set the default state of the random number generator used to split
      the cross-validated folds. If ``None``, uses ``np.random`` current random state.

    clf_kwargs : dict, optional
      Optional keyword arguments to pass into `clf`'s ``fit()`` method.

    validation_func : callable, optional
      Specifies how to map the validation data split in cross-validation as input for ``clf.fit()``.
      For details, see the documentation of :py:meth:`CleanLearning.fit<cleanlab.classification.CleanLearning.fit>`

    Returns
    ------
    estimates: tuple
      A tuple of five arrays (py, noise matrix, inverse noise matrix, confident joint, predicted probability matrix).
    """

    confident_joint, pred_probs = estimate_confident_joint_and_cv_pred_proba(
        X=X,
        labels=labels,
        clf=clf,
        cv_n_folds=cv_n_folds,
        thresholds=thresholds,
        seed=seed,
        clf_kwargs=clf_kwargs,
        validation_func=validation_func,
    )

    py, noise_matrix, inv_noise_matrix = estimate_latent(
        confident_joint=confident_joint,
        labels=labels,
        py_method=py_method,
        converge_latent_estimates=converge_latent_estimates,
    )

    return py, noise_matrix, inv_noise_matrix, confident_joint, pred_probs


def estimate_cv_predicted_probabilities(
    X,
    labels,
    clf=LogReg(multi_class="auto", solver="lbfgs"),
    *,
    cv_n_folds=5,
    seed=None,
    clf_kwargs={},
    validation_func=None,
) -> np.ndarray:
    """This function computes the out-of-sample predicted
    probability [P(label=k|x)] for every example in X using cross
    validation. Output is a np.ndarray of shape (N, K) where N is
    the number of training examples and K is the number of classes.

    Parameters
    ----------
    X : np.ndarray
      Input feature matrix of shape ``(N, ...)``, where N is the number of
      examples. The classifier that this instance was initialized with,
      `clf`, must be able to handle data with this shape.

    labels : np.ndarray
      An array of shape ``(N,)`` of noisy labels, i.e. some labels may be erroneous.
      Elements must be in the set 0, 1, ..., K-1, where K is the number of classes.

    clf : estimator instance, optional
      A classifier implementing the `sklearn estimator API
      <https://scikit-learn.org/stable/developers/develop.html#rolling-your-own-estimator>`_.

    cv_n_folds : int, default=5
      The number of cross-validation folds used to compute
      out-of-sample probabilities for each example in `X`.

    seed : int, optional
      Set the default state of the random number generator used to split
      the cross-validated folds. If ``None``, uses ``np.random`` current random state.

    clf_kwargs : dict, optional
      Optional keyword arguments to pass into `clf`'s ``fit()`` method.

    validation_func : callable, optional
      Specifies how to map the validation data split in cross-validation as input for ``clf.fit()``.
      For details, see the documentation of :py:meth:`CleanLearning.fit<cleanlab.classification.CleanLearning.fit>`

    Returns
    --------
    pred_probs : np.ndarray
      An array of shape ``(N, K)`` representing ``P(label=k|x)``, the model-predicted probabilities.
      Each row of this matrix corresponds to an example `x` and contains the model-predicted
      probabilities that `x` belongs to each possible class.
    """

    return estimate_py_noise_matrices_and_cv_pred_proba(
        X=X,
        labels=labels,
        clf=clf,
        cv_n_folds=cv_n_folds,
        seed=seed,
        clf_kwargs=clf_kwargs,
        validation_func=validation_func,
    )[-1]


def estimate_noise_matrices(
    X,
    labels,
    clf=LogReg(multi_class="auto", solver="lbfgs"),
    *,
    cv_n_folds=5,
    thresholds=None,
    converge_latent_estimates=True,
    seed=None,
    clf_kwargs={},
    validation_func=None,
) -> Tuple[np.ndarray, np.ndarray]:
    """Estimates the `noise_matrix` of shape ``(K, K)``. This is the
    fraction of examples in every class, labeled as every other class. The
    `noise_matrix` is a conditional probability matrix for ``P(label=k_s|true_label=k_y)``.

    Under certain conditions, estimates are exact, and in most
    conditions, estimates are within one percent of the actual noise rates.

    Parameters
    ----------
    X : np.ndarray
      Input feature matrix of shape ``(N, ...)``, where N is the number of
      examples. The classifier that this instance was initialized with,
      `clf`, must be able to handle data with this shape.

    labels : np.ndarray
      An array of shape ``(N,)`` of noisy labels, i.e. some labels may be erroneous.
      Elements must be in the set 0, 1, ..., K-1, where K is the number of classes.

    clf : estimator instance, optional
      A classifier implementing the `sklearn estimator API
      <https://scikit-learn.org/stable/developers/develop.html#rolling-your-own-estimator>`_.

    cv_n_folds : int, default=5
      The number of cross-validation folds used to compute
      out-of-sample probabilities for each example in `X`.

    thresholds : array_like, optional
      An array of shape ``(K, 1)`` or ``(K,)`` of per-class threshold
      probabilities, used to determine the cutoff probability necessary to
      consider an example as a given class label (see `Northcutt et al.,
      2021 <https://jair.org/index.php/jair/article/view/12125>`_, Section
      3.1, Equation 2).

      This is for advanced users only. If not specified, these are computed
      for you automatically. If an example has a predicted probability
      greater than this threshold, it is counted as having true_label =
      k. This is not used for pruning/filtering, only for estimating the
      noise rates using confident counts.

    converge_latent_estimates : bool, optional
      If ``True``, forces numerical consistency of estimates. Each is estimated
      independently, but they are related mathematically with closed form
      equivalences. This will iteratively make them mathematically consistent.

    seed : int, optional
        Set the default state of the random number generator used to split
        the cross-validated folds. If None, uses np.random current random state.

    clf_kwargs : dict, optional
      Optional keyword arguments to pass into `clf`'s ``fit()`` method.

    validation_func : callable, optional
      Specifies how to map the validation data split in cross-validation as input for ``clf.fit()``.
      For details, see the documentation of :py:meth:`CleanLearning.fit<cleanlab.classification.CleanLearning.fit>`

    Returns
    ------
    estimates : tuple
      A tuple containing arrays (`noise_matrix`, `inv_noise_matrix`)."""

    return estimate_py_noise_matrices_and_cv_pred_proba(
        X=X,
        labels=labels,
        clf=clf,
        cv_n_folds=cv_n_folds,
        thresholds=thresholds,
        converge_latent_estimates=converge_latent_estimates,
        seed=seed,
        clf_kwargs=clf_kwargs,
        validation_func=validation_func,
    )[1:-2]


def _converge_estimates(
    ps,
    py,
    noise_matrix,
    inverse_noise_matrix,
    *,
    inv_noise_matrix_iterations=5,
    noise_matrix_iterations=3,
) -> Tuple[np.ndarray, np.ndarray, np.ndarray]:
    """Updates py := P(true_label=k) and both `noise_matrix` and `inverse_noise_matrix`
    to be numerically consistent with each other, by iteratively updating their estimates based on
    the mathematical relationships between them.

    Forces numerical consistency of estimates. Each is estimated
    independently, but they are related mathematically with closed form
    equivalences. This will iteratively make them mathematically consistent.

    py := P(true_label=k) and the inverse noise matrix P(true_label=k_y|label=k_s) specify one
    another, meaning one can be computed from the other and vice versa.
    When numerical discrepancy exists due to poor estimation, they can be made
    to agree by repeatedly computing one from the other,
    for some a certain number of iterations (3-10 works fine.)

    Do not set iterations too high or performance will decrease as small
    deviations will get perturbed over and over and potentially magnified.

    Note that we have to first converge the inverse_noise_matrix and py,
    then we can update the noise_matrix, then repeat. This is because the
    inverse noise matrix depends on py (which is unknown/latent), but the
    noise matrix depends on ps (which is known), so there will be no change in
    the noise matrix if we recompute it when py and inverse_noise_matrix change.


    Parameters
    ----------
    ps : np.ndarray (shape (K, ) or (1, K))
        The fraction (prior probability) of each observed, NOISY class P(labels = k).

    py : np.ndarray (shape (K, ) or (1, K))
        The estimated fraction (prior probability) of each TRUE class P(true_label = k).

    noise_matrix : np.ndarray of shape (K, K), K = number of classes
        A conditional probability matrix of the form P(label=k_s|true_label=k_y) containing
        the fraction of examples in every class, labeled as every other class.
        Assumes columns of noise_matrix sum to 1.

    inverse_noise_matrix : np.ndarray of shape (K, K), K = number of classes
        A conditional probability matrix of the form P(true_label=k_y|labels=k_s) representing
        the estimated fraction observed examples in each class k_s, that are
        mislabeled examples from every other class k_y. If None, the
        inverse_noise_matrix will be computed from pred_probs and labels.
        Assumes columns of inverse_noise_matrix sum to 1.

    inv_noise_matrix_iterations : int, default = 5
        Number of times to converge inverse noise matrix with py and noise mat.

    noise_matrix_iterations : int, default = 3
        Number of times to converge noise matrix with py and inverse noise mat.

    Returns
    ------
    estimates: tuple
        Three arrays of the form (`py`, `noise_matrix`, `inverse_noise_matrix`) all
        having numerical agreement in terms of their mathematical relations."""

    for j in range(noise_matrix_iterations):
        for i in range(inv_noise_matrix_iterations):
            inverse_noise_matrix = compute_inv_noise_matrix(py=py, noise_matrix=noise_matrix, ps=ps)
            py = compute_py(ps, noise_matrix, inverse_noise_matrix)
        noise_matrix = compute_noise_matrix_from_inverse(
            ps=ps, inverse_noise_matrix=inverse_noise_matrix, py=py
        )

    return py, noise_matrix, inverse_noise_matrix


def get_confident_thresholds(
    labels: np.ndarray,
    pred_probs: np.ndarray,
    multi_label: bool = False,
) -> np.ndarray:
    """Returns expected (average) "self-confidence" for each class.

    The confident class threshold for a class j is the expected (average) "self-confidence" for class j.

    Parameters
    ----------
    labels : np.ndarray
      An array of shape ``(N,)`` of noisy labels, i.e. some labels may be erroneous.
      Elements must be in the set 0, 1, ..., K-1, where K is the number of classes.
      All the classes (0, 1, ..., and K-1) MUST be present in ``labels``, such that:
      ``len(set(labels)) == pred_probs.shape[1]`` for standard multi-class classification with single-labeled data (e.g. ``labels =  [1,0,2,1,1,0...]``).
      For multi-label classification where each example can belong to multiple classes(e.g. ``labels = [[1,2],[1],[0],..]``),
      your labels should instead satisfy: ``len(set(k for l in labels for k in l)) == pred_probs.shape[1])``.

    pred_probs : np.ndarray
      An array of shape ``(N, K)`` of model-predicted probabilities,
      ``P(label=k|x)``. Each row of this matrix corresponds
      to an example `x` and contains the model-predicted probabilities that
      `x` belongs to each possible class, for each of the K classes. The
      columns must be ordered such that these probabilities correspond to
      class 0, 1, ..., K-1. `pred_probs` should have been computed using 3 (or
      higher) fold cross-validation.

    multi_label : bool, optional
      If ``True``, labels should be an iterable (e.g. list) of iterables, containing a
      list of labels for each example, instead of just a single label.
      Assumes all classes in pred_probs.shape[1] are represented in labels.
      The multi-label setting supports classification tasks where an example has 1 or more labels.
      Example of a multi-labeled `labels` input: ``[[0,1], [1], [0,2], [0,1,2], [0], [1], ...]``.
      The major difference in how this is calibrated versus single-label is that
      the total number of errors considered is based on the number of labels,
      not the number of examples. So, the calibrated `confident_joint` will sum
      to the number of total labels.

    Returns
    -------
    confident_thresholds : np.ndarray
      An array of shape ``(K, )`` where K is the number of classes."""

    # Assumes all classes are represented in labels: [0, 1, 2, ... num_classes - 1]
    unique_classes = range(
        get_num_classes(labels=labels, pred_probs=pred_probs, multi_label=multi_label)
    )
    if multi_label:
        # Compute thresholds = p(label=k | k in set of given labels)
        k_in_l = np.array([[k in lst for lst in labels] for k in unique_classes])
        # The avg probability of class given that the label is represented.
        confident_thresholds = np.array(
            [np.mean(pred_probs[:, k][k_in_l[k]]) for k in unique_classes]
        )
    else:
        confident_thresholds = np.array(
            [np.mean(pred_probs[:, k][labels == k]) for k in unique_classes]
        )
    return confident_thresholds<|MERGE_RESOLUTION|>--- conflicted
+++ resolved
@@ -115,29 +115,17 @@
 
     if confident_joint is None:
         # Original non-calibrated counts of confidently correctly and incorrectly labeled examples.
-<<<<<<< HEAD
         confident_joint = compute_confident_joint(
             labels=labels, pred_probs=pred_probs, calibrate=False
         )  # type: ignore
-
-    if estimation_method is "off_diagonal":
-        num_issues: int = np.sum(confident_joint) - np.trace(confident_joint)  # type: ignore
-    elif estimation_method is "off_diagonal_calibrated":
-=======
-        computed_confident_joint = compute_confident_joint(
-            labels=labels,
-            pred_probs=pred_probs,
-            calibrate=False,
-        )
     else:
         computed_confident_joint = confident_joint
 
     assert isinstance(computed_confident_joint, np.ndarray)
 
     if estimation_method == "off_diagonal":
-        num_issues = np.sum(computed_confident_joint) - np.trace(computed_confident_joint)
+        num_issues: int = np.sum(computed_confident_joint) - np.trace(computed_confident_joint)
     elif estimation_method == "off_diagonal_calibrated":
->>>>>>> 57bcfd0a
         # Estimate_joint calibrates the row sums to match the prior distribution of given labels and normalizes to sum to 1
         joint = estimate_joint(labels, pred_probs, confident_joint=computed_confident_joint)
         frac_issues = 1.0 - joint.trace()

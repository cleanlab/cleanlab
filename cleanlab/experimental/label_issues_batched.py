--- conflicted
+++ resolved
@@ -23,57 +23,8 @@
 With default settings, the results returned from this approach closely approximate those returned from:
 ``cleanlab.filter.find_label_issues(..., filter_by="low_self_confidence", return_indices_ranked_by="self_confidence")``
 
-<<<<<<< HEAD
-To run this approach, either follow the examples script below,
-or use the ``find_label_issues_batched()`` convenience function defined in this module.
-
-The recommended usage demonstrated in the examples script involves two passes over your data:
-one pass to compute `confident_thresholds`, another to evaluate each label.
-To maximize efficiency, try to use the largest batch_size your memory allows.
-To reduce runtime further, you can run the first pass on a subset of your dataset
-as long as it contains enough data from each class to estimate `confident_thresholds` accurately.
-
-In the examples script below:
-- `labels` is a (big) 1D ``np.ndarray`` of class labels represented as integers in ``0,1,...,K-1``.
-- ``pred_probs`` = is a (big) 2D ``np.ndarray`` of predicted class probabilities,
-where each row is an example, each column represents a class.
-
-`labels` and `pred_probs` can be stored in a file instead where you load chunks of them at a time.
-Methods to load arrays in chunks include: ``np.load(...,mmap_mode='r')``, ``numpy.memmap()``,
-HDF5 or Zarr files, see: https://pythonspeed.com/articles/mmap-vs-zarr-hdf5/
-
-Examples
---------
->>> n = len(labels)
->>> batch_size = 10000  # you can change this in between batches, set as big as your RAM allows
->>> lab = LabelInspector(num_class = pred_probs.shape[1])
->>> # First compute confident thresholds (for faster results, can also do this on a random subset of your data):
->>> i = 0
->>> while i < n:
->>>     end_index = i + batch_size
->>>     labels_batch = labels[i:end_index]
->>>     pred_probs_batch = pred_probs[i:end_index,:]
->>>     i = end_index
->>>     lab.update_confident_thresholds(labels_batch, pred_probs_batch)
->>> # See what we calculated:
->>> confident_thresholds = lab.get_confident_thresholds()
->>> # Evaluate the quality of the labels (run this on full dataset you want to evaluate):
->>> i = 0
->>> while i < n:
->>>     end_index = i + batch_size
->>>     labels_batch = labels[i:end_index]
->>>     pred_probs_batch = pred_probs[i:end_index,:]
->>>     i = end_index
->>>     batch_results = lab.score_label_quality(labels_batch, pred_probs_batch)
->>> # Indices of examples with label issues, sorted by label quality score (most severe to least severe):
->>> indices_of_examples_with_issues = lab.get_label_issues()
->>> # If your `pred_probs` and `labels` are arrays already in memory,
->>> # then you can use this shortcut for all of the above:
->>> indices_of_examples_with_issues = find_label_issues_batched(labels, pred_probs, batch_size=10000)
-=======
 To run this approach, either use the ``find_label_issues_batched()`` convenience function defined in this module,
 or follow the examples script for the ``LabelInspector`` class if you require greater customization.
->>>>>>> c85bc7e5
 """
 
 import numpy as np
@@ -97,9 +48,6 @@
 EPS = 1e-6  # small number
 
 # global variable for multiproc on linux
-<<<<<<< HEAD
-adj_confident_thresholds: np.ndarray
-=======
 adj_confident_thresholds_shared: np.ndarray
 labels_shared: LabelLike
 pred_probs_shared: np.ndarray
@@ -277,7 +225,6 @@
         pbar.close()
 
     return lab.get_label_issues()
->>>>>>> c85bc7e5
 
 
 class LabelInspector:
@@ -615,12 +562,6 @@
         self,
         labels: LabelLike,
         pred_probs: np.ndarray,
-<<<<<<< HEAD
-        n_jobs: Optional[int] = None,
-        thorough: Optional[bool] = False,
-        chunksize: Optional[int] = 1,
-=======
->>>>>>> c85bc7e5
         **kwargs,
     ):
         """
@@ -639,28 +580,12 @@
                 "Have not computed any confident_thresholds yet. Call `update_confident_thresholds()` first."
             )
 
-<<<<<<< HEAD
-        global adj_confident_thresholds
-        adj_confident_thresholds = self.confident_thresholds - EPS
-        os_name = platform.system()
-        if os_name != "Linux" or self.off_diagonal_calibrated:
-            # multiprocessing only supporting fork, i.e. linux
-            # multiprocessing with calibrated not supported in this version
-            n_jobs = 1
-        if n_jobs == 1:
-            pred_class = np.argmax(pred_probs, axis=1)
-            batch_size = len(labels)
-            if thorough:
-                # calculating max_ind is expensive in single thread
-                # only do it if using thorough option
-=======
         if self.n_jobs == 1:
             adj_confident_thresholds = self.confident_thresholds - EPS
             pred_class = np.argmax(pred_probs, axis=1)
             batch_size = len(labels)
             if thorough:
                 # add margin for floating point comparison operations:
->>>>>>> c85bc7e5
                 pred_gt_thresholds = pred_probs >= adj_confident_thresholds
                 max_ind = np.argmax(pred_probs * pred_gt_thresholds, axis=1)
                 if not self.off_diagonal_calibrated:
@@ -670,10 +595,6 @@
                     # should we change to above?
                     mask = pred_class != labels
             else:
-<<<<<<< HEAD
-                # for efficiency, use pred_class for max_ind
-=======
->>>>>>> c85bc7e5
                 max_ind = pred_class
                 mask = pred_class != labels
 
@@ -697,67 +618,6 @@
                     labels_equal_to_class = labels == class_label
                     self.normalization[class_label] += np.sum(labels_equal_to_class & to_increment)
                     self.prune_counts[class_label] += np.sum(
-<<<<<<< HEAD
-                        labels_equal_to_class & to_increment & mask
-                    )
-        else:
-            if n_jobs is None:
-                if PSUTIL_EXISTS:
-                    n_jobs = psutil.cpu_count(logical=False)  # physical cores
-                if not n_jobs:
-                    # switch to logical cores
-                    n_jobs = mp.cpu_count()
-                print(f"using n_jobs {n_jobs}")
-
-            if chunksize is None:
-                chunksize = len(labels) // n_jobs
-
-            labels_split = split_arr(np.asarray(labels), chunksize)
-            pred_probs_split = split_arr(pred_probs, chunksize)
-            if thorough:
-                use_thorough = np.ones(len(labels_split), dtype=bool)
-            else:
-                use_thorough = np.zeros(len(labels_split), dtype=bool)
-
-            with mp.Pool(n_jobs) as pool:
-                args = zip(labels_split, pred_probs_split, use_thorough)
-                prune_count_batch = np.sum(
-                    np.asarray(list(pool.imap_unordered(_compute_num_issues, args)))
-                )
-            self.prune_count += prune_count_batch
-
-
-def split_arr(arr: np.ndarray, chunksize: int) -> List[np.ndarray]:
-    """
-    Helper function to split np array into sizes of chunksize
-    """
-    return np.split(arr, np.arange(chunksize, arr.shape[0], chunksize), axis=0)
-
-
-def _compute_num_issues(arg: Tuple[Any, Any, Any]) -> int:
-    """
-    multiprocessing helper function for `_update_num_label_issues`
-    """
-    labels = arg[0]
-    pred_probs = arg[1]
-    thorough = arg[2]
-    pred_class = np.argmax(pred_probs, axis=-1)
-    batch_size = len(labels)
-    if thorough:
-        pred_gt_thresholds = pred_probs >= adj_confident_thresholds
-        max_ind = np.argmax(pred_probs * pred_gt_thresholds, axis=-1)
-        prune_count_batch = np.sum(
-            (pred_probs[np.arange(batch_size), max_ind] >= adj_confident_thresholds[max_ind])
-            & (max_ind != labels)
-            & (pred_class != labels)
-        )
-    else:
-        prune_count_batch = np.sum(
-            (pred_probs[np.arange(batch_size), pred_class] >= adj_confident_thresholds[pred_class])
-            & (pred_class != labels)
-        )
-    return prune_count_batch
-=======
                         labels_equal_to_class
                         & to_increment
                         & (max_ind != labels)
@@ -840,7 +700,6 @@
         prune_count_batch = to_inc & (pred_class != label)
 
     return (label, normalization_batch, prune_count_batch)
->>>>>>> c85bc7e5
 
 
 def _batch_check(labels: LabelLike, pred_probs: np.ndarray, num_class: int) -> np.ndarray:

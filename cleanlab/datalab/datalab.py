# Copyright (C) 2017-2023  Cleanlab Inc.
# This file is part of cleanlab.
#
# cleanlab is free software: you can redistribute it and/or modify
# it under the terms of the GNU Affero General Public License as published
# by the Free Software Foundation, either version 3 of the License, or
# (at your option) any later version.
#
# cleanlab is distributed in the hope that it will be useful,
# but WITHOUT ANY WARRANTY; without even the implied warranty of
# MERCHANTABILITY or FITNESS FOR A PARTICULAR PURPOSE.  See the
# GNU Affero General Public License for more details.
#
# You should have received a copy of the GNU Affero General Public License
# along with cleanlab.  If not, see <https://www.gnu.org/licenses/>.
"""
Datalab offers a unified audit to detect all kinds of issues in data and labels.

.. note::
    .. include:: optional_dependencies.rst
"""
from __future__ import annotations

import warnings
from typing import TYPE_CHECKING, Any, Dict, List, Optional, Union

import numpy as np
import pandas as pd

import cleanlab
from cleanlab.datalab.adapter.imagelab import (
    create_imagelab,
)
from cleanlab.datalab.data import Data
from cleanlab.datalab.display import _Displayer
from cleanlab.datalab.helper_factory import (
    data_issues_factory,
    issue_finder_factory,
    report_factory,
)
from cleanlab.datalab.issue_finder import IssueFinder
from cleanlab.datalab.serialize import _Serializer

if TYPE_CHECKING:  # pragma: no cover
    import numpy.typing as npt
    from datasets.arrow_dataset import Dataset
    from scipy.sparse import csr_matrix

    DatasetLike = Union[Dataset, pd.DataFrame, Dict[str, Any], List[Dict[str, Any]], str]

__all__ = ["Datalab"]


class Datalab:
    """
    A single object to automatically detect all kinds of issues in datasets.
    This is how we recommend you interface with the cleanlab library if you want to audit the quality of your data and detect issues within it.
    If you have other specific goals (or are doing a less standard ML task not supported by Datalab), then consider using the other methods across the library.
    Datalab tracks intermediate state (e.g. data statistics) from certain cleanlab functions that can be re-used across other cleanlab functions for better efficiency.

    Parameters
    ----------
    data : Union[Dataset, pd.DataFrame, dict, list, str]
        Dataset-like object that can be converted to a Hugging Face Dataset object.

        It should contain the labels for all examples, identified by a
        `label_name` column in the Dataset object.

        Supported formats:
          - datasets.Dataset
          - pandas.DataFrame
          - dict (keys are strings, values are arrays/lists of length ``N``)
          - list (list of dictionaries that each have the same keys)
          - str

            - path to a local file: Text (.txt), CSV (.csv), JSON (.json)
            - or a dataset identifier on the Hugging Face Hub

    label_name : str
        The name of the label column in the dataset.

    verbosity : int, optional
        The higher the verbosity level, the more information
        Datalab prints when auditing a dataset.
        Valid values are 0 through 4. Default is 1.

    Examples
    --------
    >>> import datasets
    >>> from cleanlab import Datalab
    >>> data = datasets.load_dataset("glue", "sst2", split="train")
    >>> datalab = Datalab(data, label_name="label")
    """

    def __init__(
        self,
        data: "DatasetLike",
<<<<<<< HEAD
        label_name: str,
        image_key: Optional[str] = None,
=======
        label_name: Optional[str] = None,
>>>>>>> 43e24ba3
        verbosity: int = 1,
    ) -> None:
        self._data = Data(data, label_name)
        self.data = self._data._data
        self._labels = self._data.labels
        self._label_map = self._labels.label_map
        self.label_name = self._labels.label_name
        self._data_hash = self._data._data_hash
<<<<<<< HEAD
        self.label_name = self._data._label_name

=======
        self.data_issues = DataIssues(self._data)
>>>>>>> 43e24ba3
        self.cleanlab_version = cleanlab.version.__version__
        self.verbosity = verbosity
        self._imagelab = create_imagelab(dataset=self.data, image_key=image_key)

        self.data_issues = data_issues_factory(self._imagelab)(self._data)

    # todo: check displayer methods
    def __repr__(self) -> str:
        return _Displayer(data_issues=self.data_issues).__repr__()

    def __str__(self) -> str:
        return _Displayer(data_issues=self.data_issues).__str__()

    @property
    def labels(self) -> np.ndarray:
        """Labels of the dataset, in a [0, 1, ..., K-1] format."""
        return self._labels.labels

    @property
    def has_labels(self) -> bool:
        """Whether the dataset has labels."""
        return self._labels.is_available

    @property
    def class_names(self) -> List[str]:
        """Names of the classes in the dataset.

        If the dataset has no labels, returns an empty list.
        """
        return self._labels.class_names

    def find_issues(
        self,
        *,
        pred_probs: Optional[np.ndarray] = None,
        features: Optional[npt.NDArray] = None,
        knn_graph: Optional[csr_matrix] = None,
        issue_types: Optional[Dict[str, Any]] = None,
    ) -> None:
        """
        Checks the dataset for all sorts of common issues in real-world data (in both labels and feature values).

        You can use Datalab to find issues in your data, utilizing *any* model you have already trained.
        This method only interacts with your model via its predictions or embeddings (and other functions thereof).
        The more of these inputs you provide, the more types of issues Datalab can detect in your dataset/labels.
        If you provide a subset of these inputs, Datalab will output what insights it can based on the limited information from your model.

        Note
        ----
        This method acts as a wrapper around the :py:meth:`IssueFinder.find_issues <cleanlab.datalab.issue_finder.IssueFinder.find_issues>` method,
        where the core logic for issue detection is implemented.

        Note
        ----
        The issues are saved in the ``self.issues`` attribute, but are not returned.

        Parameters
        ----------
        pred_probs :
            Out-of-sample predicted class probabilities made by the model for every example in the dataset.
            To best detect label issues, provide this input obtained from the most accurate model you can produce.

            If provided, this must be a 2D array with shape (num_examples, K) where K is the number of classes in the dataset.

        features : Optional[np.ndarray]
            Feature embeddings (vector representations) of every example in the dataset.

            If provided, this must be a 2D array with shape (num_examples, num_features).

        knn_graph :
            Sparse matrix representing distances between examples in the dataset in a k nearest neighbor graph.

            If provided, this must be a square CSR matrix with shape (num_examples, num_examples) and (k*num_examples) non-zero entries (k is the number of nearest neighbors considered for each example)
            evenly distributed across the rows.
            The non-zero entries must be the distances between the corresponding examples. Self-distances must be omitted
            (i.e. the diagonal must be all zeros and the k nearest neighbors of each example must not include itself).

            For any duplicated examples i,j whose distance is 0, there should be an *explicit* zero stored in the matrix, i.e. ``knn_graph[i,j] = 0``.

            If both `knn_graph` and `features` are provided, the `knn_graph` will take precendence.
            If `knn_graph` is not provided, it is constructed based on the provided `features`.
            If neither `knn_graph` nor `features` are provided, certain issue types like (near) duplicates will not be considered.

        issue_types :
            Collection specifying which types of issues to consider in audit and any non-default parameter settings to use.
            If unspecified, a default set of issue types and recommended parameter settings is considered.

            This is a dictionary of dictionaries, where the keys are the issue types of interest
            and the values are dictionaries of parameter values that control how each type of issue is detected (only for advanced users).
            More specifically, the values are constructor keyword arguments passed to the corresponding ``IssueManager``,
            which is responsible for detecting the particular issue type.

            .. seealso::
                :py:class:`IssueManager <cleanlab.datalab.issue_manager.issue_manager.IssueManager>`

        Examples
        --------

        Here are some ways to provide inputs to :py:meth:`find_issues`:

        - Passing ``pred_probs``:
            .. code-block:: python

                >>> from sklearn.linear_model import LogisticRegression
                >>> import numpy as np
                >>> from cleanlab import Datalab
                >>> X = np.array([[0, 1], [1, 1], [2, 2], [2, 0]])
                >>> y = np.array([0, 1, 1, 0])
                >>> clf = LogisticRegression(random_state=0).fit(X, y)
                >>> pred_probs = clf.predict_proba(X)
                >>> lab = Datalab(data={"X": X, "y": y}, label_name="y")
                >>> lab.find_issues(pred_probs=pred_probs)


        - Passing ``features``:
            .. code-block:: python

                >>> from sklearn.linear_model import LogisticRegression
                >>> from sklearn.neighbors import NearestNeighbors
                >>> import numpy as np
                >>> from cleanlab import Datalab
                >>> X = np.array([[0, 1], [1, 1], [2, 2], [2, 0]])
                >>> y = np.array([0, 1, 1, 0])
                >>> lab = Datalab(data={"X": X, "y": y}, label_name="y")
                >>> lab.find_issues(features=X)

        .. note::

            You can pass both ``pred_probs`` and ``features`` to :py:meth:`find_issues` for a more comprehensive audit.

        - Passing a ``knn_graph``:
            .. code-block:: python

                >>> from sklearn.neighbors import NearestNeighbors
                >>> import numpy as np
                >>> from cleanlab import Datalab
                >>> X = np.array([[0, 1], [1, 1], [2, 2], [2, 0]])
                >>> y = np.array([0, 1, 1, 0])
                >>> nbrs = NearestNeighbors(n_neighbors=2, metric="euclidean").fit(X)
                >>> knn_graph = nbrs.kneighbors_graph(mode="distance")
                >>> knn_graph # Pass this to Datalab
                <4x4 sparse matrix of type '<class 'numpy.float64'>'
                        with 8 stored elements in Compressed Sparse Row format>
                >>> knn_graph.toarray()  # DO NOT PASS knn_graph.toarray() to Datalab, only pass the sparse matrix itself
                array([[0.        , 1.        , 2.23606798, 0.        ],
                        [1.        , 0.        , 1.41421356, 0.        ],
                        [0.        , 1.41421356, 0.        , 2.        ],
                        [0.        , 1.41421356, 2.        , 0.        ]])
                >>> lab = Datalab(data={"X": X, "y": y}, label_name="y")
                >>> lab.find_issues(knn_graph=knn_graph)

        - Configuring issue types:
            Suppose you want to only consider label issues. Just pass a dictionary with the key "label" and an empty dictionary as the value (to use default label issue parameters).

            .. code-block:: python

                >>> issue_types = {"label": {}}
                >>> # lab.find_issues(pred_probs=pred_probs, issue_types=issue_types)

            If you are advanced user who wants greater control, you can pass keyword arguments to the issue manager that handles the label issues.
            For example, if you want to pass the keyword argument "clean_learning_kwargs"
            to the constructor of the :py:class:`LabelIssueManager <cleanlab.datalab.issue_manager.label.LabelIssueManager>`, you would pass:


            .. code-block:: python

                >>> issue_types = {
                ...     "label": {
                ...         "clean_learning_kwargs": {
                ...             "prune_method": "prune_by_noise_rate",
                ...         },
                ...     },
                ... }
                >>> # lab.find_issues(pred_probs=pred_probs, issue_types=issue_types)

        """
        if issue_types is not None and not issue_types:
            warnings.warn("No issue types were specified. No issues will be found in the dataset.")
            return None
        no_args_passed = all(arg is None for arg in [pred_probs, features, knn_graph, issue_types])
        if no_args_passed:
            warnings.warn("No arguments were passed to Datalab.find_issues().")

        issue_finder = issue_finder_factory(self._imagelab)(datalab=self, verbosity=self.verbosity)
        issue_finder.find_issues(
            pred_probs=pred_probs,
            features=features,
            knn_graph=knn_graph,
            issue_types=issue_types,
        )
        if self.verbosity:
            print(
                f"\nAudit complete. {self.data_issues.issue_summary['num_issues'].sum()} issues found in the dataset."
            )

    def report(
        self,
        *,
        num_examples: int = 5,
        verbosity: Optional[int] = None,
        include_description: bool = True,
        show_summary_score: bool = False,
    ) -> None:
        """Prints informative summary of all issues.

        Parameters
        ----------
        num_examples :
            Number of examples to show for each type of issue.
            The report shows the top `num_examples` instances in the dataset that suffer the most from each type of issue.

        verbosity :
            Higher verbosity levels add more information to the report.

        include_description :
            Whether or not to include a description of each issue type in the report.
            Consider setting this to ``False`` once you're familiar with how each issue type is defined.

        See Also
        --------
        For advanced usage, see documentation for the
        :py:class:`Reporter <cleanlab.datalab.report.Reporter>` class.
        """
        if verbosity is None:
            verbosity = self.verbosity
        if self.data_issues.issue_summary.empty:
            print(
                "Please specify some issue types to run in datalab.find_issues() to see the report.\n"
            )
            return

        reporter = report_factory(self._imagelab)(
            data_issues=self.data_issues,
            verbosity=verbosity,
            include_description=include_description,
            show_summary_score=show_summary_score,
            imagelab=self._imagelab,
        )
        reporter.report(num_examples=num_examples)

    @property
    def issues(self) -> pd.DataFrame:
        """Issues found in each example from the dataset."""
        return self.data_issues.issues

    @issues.setter
    def issues(self, issues: pd.DataFrame) -> None:
        self.data_issues.issues = issues

    @property
    def issue_summary(self) -> pd.DataFrame:
        """Summary of issues found in the dataset and the overall severity of each type of issue.

        This is a wrapper around the ``DataIssues.issue_summary`` attribute.

        Examples
        -------

        If checks for "label" and "outlier" issues were run,
        then the issue summary will look something like this:

        >>> datalab.issue_summary
        issue_type  score
        outlier     0.123
        label       0.456
        """
        return self.data_issues.issue_summary

    @issue_summary.setter
    def issue_summary(self, issue_summary: pd.DataFrame) -> None:
        self.data_issues.issue_summary = issue_summary

    @property
    def info(self) -> Dict[str, Dict[str, Any]]:
        """Information and statistics about the dataset issues found.

        This is a wrapper around the ``DataIssues.info`` attribute.

        Examples
        -------

        If checks for "label" and "outlier" issues were run,
        then the info will look something like this:

        >>> datalab.info
        {
            "label": {
                "given_labels": [0, 1, 0, 1, 1, 1, 1, 1, 0, 1, ...],
                "predicted_label": [0, 0, 0, 1, 0, 1, 0, 1, 0, 1, ...],
                ...,
            },
            "outlier": {
                "nearest_neighbor": [3, 7, 1, 2, 8, 4, 5, 9, 6, 0, ...],
                "distance_to_nearest_neighbor": [0.123, 0.789, 0.456, ...],
                ...,
            },
        }
        """
        return self.data_issues.info

    @info.setter
    def info(self, info: Dict[str, Dict[str, Any]]) -> None:
        self.data_issues.info = info

    def get_issues(self, issue_name: Optional[str] = None) -> pd.DataFrame:
        """
        Use this after finding issues to see which examples suffer from which types of issues.

        NOTE
        ----
        This is a wrapper around the :py:meth:`DataIssues.get_issues <cleanlab.datalab.data_issues.DataIssues.get_issues>` method.

        Parameters
        ----------
        issue_name : str or None
            The type of issue to focus on. If `None`, returns full DataFrame summarizing all of the types of issues detected in each example from the dataset.

        Raises
        ------
        ValueError
            If `issue_name` is not a type of issue previously considered in the audit.

        Returns
        -------
        specific_issues :
            A DataFrame where each row corresponds to an example from the dataset and columns specify:
            whether this example exhibits a particular type of issue, and how severely (via a numeric quality score where lower values indicate more severe instances of the issue).
            The quality scores lie between 0-1 and are directly comparable between examples (for the same issue type), but not across different issue types.

            Additional columns may be present in the DataFrame depending on the type of issue specified.
        """
        return self.data_issues.get_issues(issue_name=issue_name)

    def get_issue_summary(self, issue_name: Optional[str] = None) -> pd.DataFrame:
        """Summarize the issues found in dataset of a particular type,
        including how severe this type of issue is overall across the dataset.

        NOTE
        ----
        This is a wrapper around the
        :py:meth:`DataIssues.get_issue_summary <cleanlab.datalab.data_issues.DataIssues.get_issue_summary>` method.

        Parameters
        ----------
        issue_name :
            Name of the issue type to summarize. If `None`, summarizes each of the different issue types previously considered in the audit.

        Returns
        -------
        issue_summary :
            DataFrame where each row corresponds to a type of issue, and columns quantify:
            the number of examples in the dataset estimated to exhibit this type of issue,
            and the overall severity of the issue across the dataset (via a numeric quality score where lower values indicate that the issue is overall more severe).
            The quality scores lie between 0-1 and are directly comparable between multiple datasets (for the same issue type), but not across different issue types.
        """
        return self.data_issues.get_issue_summary(issue_name=issue_name)

    def get_info(self, issue_name: Optional[str] = None) -> Dict[str, Any]:
        """Get the info for the issue_name key.

        This function is used to get the info for a specific issue_name. If the info is not computed yet, it will raise an error.

        NOTE
        ----
        This is a wrapper around the
        :py:meth:`DataIssues.get_info <cleanlab.datalab.data_issues.DataIssues.get_info>` method.

        Parameters
        ----------
        issue_name :
            The issue name for which the info is required.

        Returns
        -------
        :py:meth:`info <cleanlab.datalab.data_issues.DataIssues.get_info>` :
            The info for the issue_name.
        """
        return self.data_issues.get_info(issue_name)

    @staticmethod
    def list_possible_issue_types() -> List[str]:
        """Returns a list of all registered issue types.

        Any issue type that is not in this list cannot be used in the :py:meth:`find_issues` method.

        Note
        ----
        This method is a wrapper around :py:meth:`IssueFinder.list_possible_issue_types <cleanlab.datalab.issue_finder.IssueFinder.list_possible_issue_types>`.

        See Also
        --------
        :py:class:`REGISTRY <cleanlab.datalab.factory.REGISTRY>` : All available issue types and their corresponding issue managers can be found here.
        """
        return IssueFinder.list_possible_issue_types()

    @staticmethod
    def list_default_issue_types() -> List[str]:
        """Returns a list of the issue types that are run by default
        when :py:meth:`find_issues` is called without specifying `issue_types`.

        Note
        ----
        This method is a wrapper around :py:meth:`IssueFinder.list_default_issue_types <cleanlab.datalab.issue_finder.IssueFinder.list_default_issue_types>`.

        See Also
        --------
        :py:class:`REGISTRY <cleanlab.datalab.factory.REGISTRY>` : All available issue types and their corresponding issue managers can be found here.
        """
        return IssueFinder.list_default_issue_types()

    def save(self, path: str, force: bool = False) -> None:
        """Saves this Datalab object to file (all files are in folder at `path/`).
        We do not guarantee saved Datalab can be loaded from future versions of cleanlab.

        Parameters
        ----------
        path :
            Folder in which all information about this Datalab should be saved.

        force :
            If ``True``, overwrites any existing files in the folder at `path`. Use this with caution!

        Note
        ----
        You have to save the Dataset yourself separately if you want it saved to file.
        """
        _Serializer.serialize(path=path, datalab=self, force=force)
        save_message = f"Saved Datalab to folder: {path}"
        print(save_message)

    @staticmethod
    def load(path: str, data: Optional[Dataset] = None) -> "Datalab":
        """Loads Datalab object from a previously saved folder.

        Parameters
        ----------
        `path` :
            Path to the folder previously specified in ``Datalab.save()``.

        `data` :
            The dataset used to originally construct the Datalab.
            Remember the dataset is not saved as part of the Datalab,
            you must save/load the data separately.

        Returns
        -------
        `datalab` :
            A Datalab object that is identical to the one originally saved.
        """
        datalab = _Serializer.deserialize(path=path, data=data)
        load_message = f"Datalab loaded from folder: {path}"
        print(load_message)
        return datalab<|MERGE_RESOLUTION|>--- conflicted
+++ resolved
@@ -95,12 +95,8 @@
     def __init__(
         self,
         data: "DatasetLike",
-<<<<<<< HEAD
-        label_name: str,
+        label_name: Optional[str] = None,
         image_key: Optional[str] = None,
-=======
-        label_name: Optional[str] = None,
->>>>>>> 43e24ba3
         verbosity: int = 1,
     ) -> None:
         self._data = Data(data, label_name)
@@ -109,12 +105,8 @@
         self._label_map = self._labels.label_map
         self.label_name = self._labels.label_name
         self._data_hash = self._data._data_hash
-<<<<<<< HEAD
         self.label_name = self._data._label_name
-
-=======
         self.data_issues = DataIssues(self._data)
->>>>>>> 43e24ba3
         self.cleanlab_version = cleanlab.version.__version__
         self.verbosity = verbosity
         self._imagelab = create_imagelab(dataset=self.data, image_key=image_key)

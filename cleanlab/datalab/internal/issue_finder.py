# Copyright (C) 2017-2023  Cleanlab Inc.
# This file is part of cleanlab.
#
# cleanlab is free software: you can redistribute it and/or modify
# it under the terms of the GNU Affero General Public License as published
# by the Free Software Foundation, either version 3 of the License, or
# (at your option) any later version.
#
# cleanlab is distributed in the hope that it will be useful,
# but WITHOUT ANY WARRANTY; without even the implied warranty of
# MERCHANTABILITY or FITNESS FOR A PARTICULAR PURPOSE.  See the
# GNU Affero General Public License for more details.
#
# You should have received a copy of the GNU Affero General Public License
# along with cleanlab.  If not, see <https://www.gnu.org/licenses/>.
"""
Module for the :class:`IssueFinder` class, which is responsible for configuring,
creating and running issue managers.

It determines which types of issues to look for, instatiates the IssueManagers
via a factory, run the issue managers
(:py:meth:`IssueManager.find_issues <cleanlab.datalab.internal.issue_manager.issue_manager.IssueManager.find_issues>`),
and collects the results to :py:class:`DataIssues <cleanlab.datalab.internal.data_issues.DataIssues>`.

.. note::

    This module is not intended to be used directly. Instead, use the public-facing
    :py:meth:`Datalab.find_issues <cleanlab.datalab.datalab.Datalab.find_issues>` method.
"""
from __future__ import annotations

import warnings
from typing import TYPE_CHECKING, Any, Dict, Optional

import numpy as np
from scipy.sparse import csr_matrix

from cleanlab.datalab.internal.issue_manager_factory import (
    _IssueManagerFactory,
    list_default_issue_types,
)

if TYPE_CHECKING:  # pragma: no cover
    import numpy.typing as npt

    from cleanlab.datalab.datalab import Datalab


_CLASSIFICATION_ARGS_DICT = {
    "label": ["pred_probs", "features"],
    "outlier": ["pred_probs", "features", "knn_graph"],
    "near_duplicate": ["features", "knn_graph"],
    "non_iid": ["features", "knn_graph"],
}
_REGRESSION_ARGS_DICT = {
    "label": ["features"],
}


def _resolve_required_args_for_classification(**kwargs):
    """Resolves the required arguments for each issue type intended for classification tasks."""
    initial_args_dict = _CLASSIFICATION_ARGS_DICT.copy()
    args_dict = {
        issue_type: {arg: kwargs.get(arg, None) for arg in initial_args_dict[issue_type]}
        for issue_type in initial_args_dict
    }

    # Remove None values from argument list, rely on default values in IssueManager
    args_dict = {
        k: {k2: v2 for k2, v2 in v.items() if v2 is not None} for k, v in args_dict.items() if v
    }

    # Prefer `knn_graph` over `features` if both are provided.
    for v in args_dict.values():
        if "knn_graph" in v and "features" in v:
            warnings.warn(
                "Both `features` and `knn_graph` were provided. "
                "Most issue managers will likely prefer using `knn_graph` "
                "instead of `features` for efficiency."
            )

    # Only keep issue types that have at least one argument
    args_dict = {k: v for k, v in args_dict.items() if v}

    return args_dict


def _resolve_required_args_for_regression(**kwargs):
    """Resolves the required arguments for each issue type intended for regression tasks."""
    initial_args_dict = _REGRESSION_ARGS_DICT.copy()
    args_dict = {
        issue_type: {arg: kwargs.get(arg, None) for arg in initial_args_dict[issue_type]}
        for issue_type in initial_args_dict
    }

    # Remove None values from argument list, rely on default values in IssueManager
    args_dict = {
        k: {k2: v2 for k2, v2 in v.items() if v2 is not None}
        for k, v in args_dict.items()
        if v or k == "label"  # Allow label issues to require no arguments
    }

    return args_dict


def _select_strategy_for_resolving_required_args(task: str) -> Callable:
    """Helper function that selects the strategy for resolving required arguments for each issue type.

    Each strategy resolves the required arguments for each issue type.

    This is a helper function that filters out any issue manager
    that does not have the required arguments.

    This does not consider custom hyperparameters for each issue type.

    Parameters
    ----------
    task : str
        The type of machine learning task that the dataset is used for.

    Returns
    -------
    args_dict :
        Dictionary of required arguments for each issue type, if available.
    """
    strategies = {
        "classification": _resolve_required_args_for_classification,
        "regression": _resolve_required_args_for_regression,
    }
    selected_strategy = strategies.get(task, None)
    if selected_strategy is None:
        raise ValueError(f"No strategy for resolving required arguments for task '{task}'")
    return selected_strategy


class IssueFinder:
    """
    The IssueFinder class is responsible for managing the process of identifying
    issues in the dataset by handling the creation and execution of relevant
    IssueManagers. It serves as a coordinator or helper class for the Datalab class
    to encapsulate the specific behavior of the issue finding process.

    At a high level, the IssueFinder is responsible for:

    - Determining which types of issues to look for.
    - Instantiating the appropriate IssueManagers using a factory.
    - Running the IssueManagers' `find_issues` methods.
    - Collecting the results into a DataIssues instance.

    Parameters
    ----------
    datalab : Datalab
        The Datalab instance associated with this IssueFinder.

    task : str
        The type of machine learning task that the dataset is used for.

    verbosity : int
        Controls the verbosity of the output during the issue finding process.

    Note
    ----
    This class is not intended to be used directly. Instead, use the
    `Datalab.find_issues` method which internally utilizes an IssueFinder instance.
    """

    def __init__(self, datalab: "Datalab", task: str, verbosity=1):
        self.datalab = datalab
        self.task = task
        self.verbosity = verbosity

    def find_issues(
        self,
        *,
        pred_probs: Optional[np.ndarray] = None,
        features: Optional[npt.NDArray] = None,
        knn_graph: Optional[csr_matrix] = None,
        issue_types: Optional[Dict[str, Any]] = None,
    ) -> None:
        """
        Checks the dataset for all sorts of common issues in real-world data (in both labels and feature values).

        You can use Datalab to find issues in your data, utilizing *any* model you have already trained.
        This method only interacts with your model via its predictions or embeddings (and other functions thereof).
        The more of these inputs you provide, the more types of issues Datalab can detect in your dataset/labels.
        If you provide a subset of these inputs, Datalab will output what insights it can based on the limited information from your model.

        Note
        ----
        This method is not intended to be used directly. Instead, use the
        :py:meth:`Datalab.find_issues <cleanlab.datalab.datalab.Datalab.find_issues>` method.

        Note
        ----
        The issues are saved in the ``self.datalab.data_issues.issues`` attribute, but are not returned.

        Parameters
        ----------
        pred_probs :
            Out-of-sample predicted class probabilities made by the model for every example in the dataset.
            To best detect label issues, provide this input obtained from the most accurate model you can produce.

            If provided, this must be a 2D array with shape (num_examples, K) where K is the number of classes in the dataset.

        features : Optional[np.ndarray]
            Feature embeddings (vector representations) of every example in the dataset.

            If provided, this must be a 2D array with shape (num_examples, num_features).

        knn_graph :
            Sparse matrix representing distances between examples in the dataset in a k nearest neighbor graph.

            If provided, this must be a square CSR matrix with shape (num_examples, num_examples) and (k*num_examples) non-zero entries (k is the number of nearest neighbors considered for each example)
            evenly distributed across the rows.
            The non-zero entries must be the distances between the corresponding examples. Self-distances must be omitted
            (i.e. the diagonal must be all zeros and the k nearest neighbors of each example must not include itself).

            For any duplicated examples i,j whose distance is 0, there should be an *explicit* zero stored in the matrix, i.e. ``knn_graph[i,j] = 0``.

            If both `knn_graph` and `features` are provided, the `knn_graph` will take precendence.
            If `knn_graph` is not provided, it is constructed based on the provided `features`.
            If neither `knn_graph` nor `features` are provided, certain issue types like (near) duplicates will not be considered.

        issue_types :
            Collection specifying which types of issues to consider in audit and any non-default parameter settings to use.
            If unspecified, a default set of issue types and recommended parameter settings is considered.

            This is a dictionary of dictionaries, where the keys are the issue types of interest
            and the values are dictionaries of parameter values that control how each type of issue is detected (only for advanced users).
            More specifically, the values are constructor keyword arguments passed to the corresponding ``IssueManager``,
            which is responsible for detecting the particular issue type.

            .. seealso::
                :py:class:`IssueManager <cleanlab.datalab.internal.issue_manager.issue_manager.IssueManager>`
        """

        issue_types_copy = self.get_available_issue_types(
            pred_probs=pred_probs,
            features=features,
            knn_graph=knn_graph,
            issue_types=issue_types,
        )

        if not issue_types_copy:
            return None

        new_issue_managers = [
            factory(datalab=self.datalab, **issue_types_copy.get(factory.issue_name, {}))
            for factory in _IssueManagerFactory.from_list(
                list(issue_types_copy.keys()), task=self.task
            )
        ]

        failed_managers = []
        data_issues = self.datalab.data_issues
        for issue_manager, arg_dict in zip(new_issue_managers, issue_types_copy.values()):
            try:
                if self.verbosity:
                    print(f"Finding {issue_manager.issue_name} issues ...")
                issue_manager.find_issues(**arg_dict)
                data_issues.collect_statistics(issue_manager)
                data_issues.collect_issues_from_issue_manager(issue_manager)
            except Exception as e:
                print(f"Error in {issue_manager.issue_name}: {e}")
                failed_managers.append(issue_manager)
        if failed_managers:
            print(f"Failed to check for these issue types: {failed_managers}")
        data_issues.set_health_score()

<<<<<<< HEAD
=======
    def _resolve_required_args(self, pred_probs, features, knn_graph):
        """Resolves the required arguments for each issue type.

        This is a helper function that filters out any issue manager
        that does not have the required arguments.

        This does not consider custom hyperparameters for each issue type.


        Parameters
        ----------
        pred_probs :
            Out-of-sample predicted probabilities made on the data.

        features :
            Name of column containing precomputed embeddings.

        knn_graph :
            Sparse matrix representing distances between examples in the dataset in a k nearest neighbor graph.

        Returns
        -------
        args_dict :
            Dictionary of required arguments for each issue type, if available.
        """
        args_dict = {
            "label": {"pred_probs": pred_probs, "features": features},
            "outlier": {"pred_probs": pred_probs, "features": features, "knn_graph": knn_graph},
            "near_duplicate": {"features": features, "knn_graph": knn_graph},
            "non_iid": {"pred_probs": pred_probs, "features": features, "knn_graph": knn_graph},
            "data_valuation": {"knn_graph": knn_graph},
        }

        args_dict = {
            k: {k2: v2 for k2, v2 in v.items() if v2 is not None} for k, v in args_dict.items() if v
        }

        # Prefer `knn_graph` over `features` if both are provided.
        for v in args_dict.values():
            if "knn_graph" in v and "features" in v:
                warnings.warn(
                    "Both `features` and `knn_graph` were provided. "
                    "Most issue managers will likely prefer using `knn_graph` "
                    "instead of `features` for efficiency."
                )

        args_dict = {k: v for k, v in args_dict.items() if v}

        return args_dict

>>>>>>> 0903c2a3
    def _set_issue_types(
        self,
        issue_types: Optional[Dict[str, Any]],
        required_defaults_dict: Dict[str, Any],
    ) -> Dict[str, Any]:
        """Set necessary configuration for each IssueManager in a dictionary.

        While each IssueManager defines default values for its arguments,
        the Datalab class needs to organize the calls to each IssueManager
        with different arguments, some of which may be user-provided.

        Parameters
        ----------
        issue_types :
            Dictionary of issue types and argument configuration for their respective IssueManagers.
            If None, then the `required_defaults_dict` is used.

        required_defaults_dict :
            Dictionary of default parameter configuration for each issue type.

        Returns
        -------
        issue_types_copy :
            Dictionary of issue types and their parameter configuration.
            The input `issue_types` is copied and updated with the necessary default values.
        """
        if issue_types is not None:
            issue_types_copy = issue_types.copy()
            self._check_missing_args(required_defaults_dict, issue_types_copy)
        else:
            issue_types_copy = required_defaults_dict.copy()
            # keep only default issue types
            issue_types_copy = {
                issue: issue_types_copy[issue]
                for issue in list_default_issue_types(self.task)
                if issue in issue_types_copy
            }

        # Check that all required arguments are provided.
        self._validate_issue_types_dict(issue_types_copy, required_defaults_dict)

        # Remove None values from argument list, rely on default values in IssueManager
        for key, value in issue_types_copy.items():
            issue_types_copy[key] = {k: v for k, v in value.items() if v is not None}

        return issue_types_copy

    @staticmethod
    def _check_missing_args(required_defaults_dict, issue_types):
        for key, issue_type_value in issue_types.items():
            missing_args = set(required_defaults_dict.get(key, {})) - set(issue_type_value.keys())
            # Impute missing arguments with default values.
            missing_dict = {
                missing_arg: required_defaults_dict[key][missing_arg]
                for missing_arg in missing_args
            }
            issue_types[key].update(missing_dict)

    @staticmethod
    def _validate_issue_types_dict(
        issue_types: Dict[str, Any], required_defaults_dict: Dict[str, Any]
    ) -> None:
        missing_required_args_dict = {}
        for issue_name, required_args in required_defaults_dict.items():
            if issue_name in issue_types:
                missing_args = set(required_args.keys()) - set(issue_types[issue_name].keys())
                if missing_args:
                    missing_required_args_dict[issue_name] = missing_args
        if any(missing_required_args_dict.values()):
            error_message = ""
            for issue_name, missing_required_args in missing_required_args_dict.items():
                error_message += f"Required argument {missing_required_args} for issue type {issue_name} was not provided.\n"
            raise ValueError(error_message)

    def get_available_issue_types(self, **kwargs):
        """Returns a dictionary of issue types that can be used in :py:meth:`Datalab.find_issues
        <cleanlab.datalab.datalab.Datalab.find_issues>` method."""

        pred_probs = kwargs.get("pred_probs", None)
        features = kwargs.get("features", None)
        knn_graph = kwargs.get("knn_graph", None)
        issue_types = kwargs.get("issue_types", None)

        # Determine which parameters are required for each issue type
        strategy_for_resolving_required_args = _select_strategy_for_resolving_required_args(
            self.task
        )
        required_args_per_issue_type = strategy_for_resolving_required_args(**kwargs)

        issue_types_copy = self._set_issue_types(issue_types, required_args_per_issue_type)
        if issue_types is None:
            # Only run default issue types if no issue types are specified
            issue_types_copy = {
                issue: issue_types_copy[issue]
                for issue in list_default_issue_types(self.task)
                if issue in issue_types_copy
            }
        drop_label_check = (
            "label" in issue_types_copy
            and not self.datalab.has_labels
            and self.task != "regression"
        )
        if drop_label_check:
            warnings.warn("No labels were provided. " "The 'label' issue type will not be run.")
            issue_types_copy.pop("label")

        outlier_check_needs_features = "outlier" in issue_types_copy and not self.datalab.has_labels
        if outlier_check_needs_features:
            no_features = features is None
            no_knn_graph = knn_graph is None
            pred_probs_given = issue_types_copy["outlier"].get("pred_probs", None) is not None

            only_pred_probs_given = pred_probs_given and no_features and no_knn_graph
            if only_pred_probs_given:
                warnings.warn(
                    "No labels were provided. " "The 'outlier' issue type will not be run."
                )
                issue_types_copy.pop("outlier")

        return issue_types_copy<|MERGE_RESOLUTION|>--- conflicted
+++ resolved
@@ -50,7 +50,8 @@
     "label": ["pred_probs", "features"],
     "outlier": ["pred_probs", "features", "knn_graph"],
     "near_duplicate": ["features", "knn_graph"],
-    "non_iid": ["features", "knn_graph"],
+    "non_iid": ["pred_probs", "features", "knn_graph"],
+    "data_valuation": ["knn_graph"],
 }
 _REGRESSION_ARGS_DICT = {
     "label": ["features"],
@@ -267,59 +268,6 @@
             print(f"Failed to check for these issue types: {failed_managers}")
         data_issues.set_health_score()
 
-<<<<<<< HEAD
-=======
-    def _resolve_required_args(self, pred_probs, features, knn_graph):
-        """Resolves the required arguments for each issue type.
-
-        This is a helper function that filters out any issue manager
-        that does not have the required arguments.
-
-        This does not consider custom hyperparameters for each issue type.
-
-
-        Parameters
-        ----------
-        pred_probs :
-            Out-of-sample predicted probabilities made on the data.
-
-        features :
-            Name of column containing precomputed embeddings.
-
-        knn_graph :
-            Sparse matrix representing distances between examples in the dataset in a k nearest neighbor graph.
-
-        Returns
-        -------
-        args_dict :
-            Dictionary of required arguments for each issue type, if available.
-        """
-        args_dict = {
-            "label": {"pred_probs": pred_probs, "features": features},
-            "outlier": {"pred_probs": pred_probs, "features": features, "knn_graph": knn_graph},
-            "near_duplicate": {"features": features, "knn_graph": knn_graph},
-            "non_iid": {"pred_probs": pred_probs, "features": features, "knn_graph": knn_graph},
-            "data_valuation": {"knn_graph": knn_graph},
-        }
-
-        args_dict = {
-            k: {k2: v2 for k2, v2 in v.items() if v2 is not None} for k, v in args_dict.items() if v
-        }
-
-        # Prefer `knn_graph` over `features` if both are provided.
-        for v in args_dict.values():
-            if "knn_graph" in v and "features" in v:
-                warnings.warn(
-                    "Both `features` and `knn_graph` were provided. "
-                    "Most issue managers will likely prefer using `knn_graph` "
-                    "instead of `features` for efficiency."
-                )
-
-        args_dict = {k: v for k, v in args_dict.items() if v}
-
-        return args_dict
-
->>>>>>> 0903c2a3
     def _set_issue_types(
         self,
         issue_types: Optional[Dict[str, Any]],

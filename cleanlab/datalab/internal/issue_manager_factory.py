# Copyright (C) 2017-2023  Cleanlab Inc.
# This file is part of cleanlab.
#
# cleanlab is free software: you can redistribute it and/or modify
# it under the terms of the GNU Affero General Public License as published
# by the Free Software Foundation, either version 3 of the License, or
# (at your option) any later version.
#
# cleanlab is distributed in the hope that it will be useful,
# but WITHOUT ANY WARRANTY; without even the implied warranty of
# MERCHANTABILITY or FITNESS FOR A PARTICULAR PURPOSE.  See the
# GNU Affero General Public License for more details.
#
# You should have received a copy of the GNU Affero General Public License
# along with cleanlab.  If not, see <https://www.gnu.org/licenses/>.
"""The factory module provides a factory class for constructing concrete issue managers
and a decorator for registering new issue managers.

This module provides the :py:meth:`register` decorator for users to register new subclasses of
:py:class:`IssueManager <cleanlab.datalab.internal.issue_manager.issue_manager.IssueManager>`
in the registry. Each IssueManager detects some particular type of issue in a dataset.


Note
----

The :class:`REGISTRY` variable is used by the factory class to keep track
of registered issue managers.
The factory class is used as an implementation detail by
:py:class:`Datalab <cleanlab.datalab.datalab.Datalab>`,
which provides a simplified API for constructing concrete issue managers.
:py:class:`Datalab <cleanlab.datalab.datalab.Datalab>` is intended to be used by users
and provides detailed documentation on how to use the API.

Warning
-------
Neither the :class:`REGISTRY` variable nor the factory class should be used directly by users.
"""
from __future__ import annotations

from typing import Dict, List, Type

from cleanlab.datalab.internal.issue_manager import (
    ClassImbalanceIssueManager,
    IssueManager,
    LabelIssueManager,
    NearDuplicateIssueManager,
    NonIIDIssueManager,
<<<<<<< HEAD
    OutlierIssueManager,
)
from cleanlab.datalab.internal.issue_manager.regression import RegressionLabelIssueManager


REGISTRY: Dict[str, Dict[str, Type[IssueManager]]] = {
    "classification": {
        "label": LabelIssueManager,
        "class_imbalance": ClassImbalanceIssueManager,
        "outlier": OutlierIssueManager,
        "near_duplicate": NearDuplicateIssueManager,
        "non_iid": NonIIDIssueManager,
    },
    "regression": {
        "label": RegressionLabelIssueManager,
    },
=======
    ClassImbalanceIssueManager,
    DataValuationIssueManager,
)

REGISTRY: Dict[str, Type[IssueManager]] = {
    "outlier": OutlierIssueManager,
    "label": LabelIssueManager,
    "near_duplicate": NearDuplicateIssueManager,
    "non_iid": NonIIDIssueManager,
    "class_imbalance": ClassImbalanceIssueManager,
    "data_valuation": DataValuationIssueManager,
>>>>>>> 0903c2a3
}
"""Registry of issue managers that can be constructed from a string
and used in the Datalab class.

:meta hide-value:

Currently, the following issue managers are registered by default:

- ``"outlier"``: :py:class:`OutlierIssueManager <cleanlab.datalab.internal.issue_manager.outlier.OutlierIssueManager>`
- ``"near_duplicate"``: :py:class:`NearDuplicateIssueManager <cleanlab.datalab.internal.issue_manager.duplicate.NearDuplicateIssueManager>`
- ``"non_iid"``: :py:class:`NonIIDIssueManager <cleanlab.datalab.internal.issue_manager.noniid.NonIIDIssueManager>`

Warning
-------
This variable should not be used directly by users.
"""


# Construct concrete issue manager with a from_str method
class _IssueManagerFactory:
    """Factory class for constructing concrete issue managers."""

    @classmethod
    def from_str(cls, issue_type: str, task: str) -> Type[IssueManager]:
        """Constructs a concrete issue manager class from a string."""
        if isinstance(issue_type, list):
            raise ValueError(
                "issue_type must be a string, not a list. Try using from_list instead."
            )

        if task not in REGISTRY:
            raise ValueError(f"Invalid task type: {task}, must be in {list(REGISTRY.keys())}")
        if issue_type not in REGISTRY[task]:
            raise ValueError(f"Invalid issue type: {issue_type} for task {task}")

        return REGISTRY[task][issue_type]

    @classmethod
    def from_list(cls, issue_types: List[str], task: str) -> List[Type[IssueManager]]:
        """Constructs a list of concrete issue manager classes from a list of strings."""
        return [cls.from_str(issue_type, task) for issue_type in issue_types]


def register(cls: Type[IssueManager], task: str = "classification") -> Type[IssueManager]:
    """Registers the issue manager factory.

    Parameters
    ----------
    cls :
        A subclass of
        :py:class:`IssueManager <cleanlab.datalab.internal.issue_manager.issue_manager.IssueManager>`.

    task :
        Specific machine learning task like classification or regression.

    Returns
    -------
    cls :
        The same class that was passed in.

    Example
    -------

    When defining a new subclass of
    :py:class:`IssueManager <cleanlab.datalab.internal.issue_manager.issue_manager.IssueManager>`,
    you can register it like so:

    .. code-block:: python

        from cleanlab import IssueManager
        from cleanlab.datalab.internal.issue_manager_factory import register

        @register
        class MyIssueManager(IssueManager):
            issue_name: str = "my_issue"
            def find_issues(self, **kwargs):
                # Some logic to find issues
                pass

    or in a function call:

    .. code-block:: python

        from cleanlab import IssueManager
        from cleanlab.datalab.internal.issue_manager_factory import register

        class MyIssueManager(IssueManager):
            issue_name: str = "my_issue"
            def find_issues(self, **kwargs):
                # Some logic to find issues
                pass

        register(MyIssueManager, task="classification")
    """

    if not issubclass(cls, IssueManager):
        raise ValueError(f"Class {cls} must be a subclass of IssueManager")

    name: str = str(cls.issue_name)

    if task not in REGISTRY:
        raise ValueError(f"Invalid task type: {task}, must be in {list(REGISTRY.keys())}")

    if name in REGISTRY[task]:
        print(
            f"Warning: Overwriting existing issue manager {name} with {cls} for task {task}."
            "This may cause unexpected behavior."
        )

    REGISTRY[task][name] = cls
    return cls


def list_possible_issue_types(task: str) -> List[str]:
    """Returns a list of all registered issue types.

    Any issue type that is not in this list cannot be used in the :py:meth:`find_issues` method.

    See Also
    --------
    :py:class:`REGISTRY <cleanlab.datalab.internal.issue_manager_factory.REGISTRY>` : All available issue types and their corresponding issue managers can be found here.
    """
    return list(REGISTRY.get(task, []))


def list_default_issue_types(task: str) -> List[str]:
    """Returns a list of the issue types that are run by default
    when :py:meth:`find_issues` is called without specifying `issue_types`.

    See Also
    --------
    :py:class:`REGISTRY <cleanlab.datalab.internal.issue_manager_factory.REGISTRY>` : All available issue types and their corresponding issue managers can be found here.
    """
    if task == "regression":
        default_issue_types = ["label"]
    else:
        default_issue_types = [
            "label",
            "outlier",
            "near_duplicate",
            "non_iid",
        ]
    return default_issue_types<|MERGE_RESOLUTION|>--- conflicted
+++ resolved
@@ -42,40 +42,27 @@
 
 from cleanlab.datalab.internal.issue_manager import (
     ClassImbalanceIssueManager,
+    DataValuationIssueManager,
     IssueManager,
     LabelIssueManager,
     NearDuplicateIssueManager,
     NonIIDIssueManager,
-<<<<<<< HEAD
     OutlierIssueManager,
 )
 from cleanlab.datalab.internal.issue_manager.regression import RegressionLabelIssueManager
 
-
 REGISTRY: Dict[str, Dict[str, Type[IssueManager]]] = {
     "classification": {
+        "outlier": OutlierIssueManager,
         "label": LabelIssueManager,
-        "class_imbalance": ClassImbalanceIssueManager,
-        "outlier": OutlierIssueManager,
         "near_duplicate": NearDuplicateIssueManager,
         "non_iid": NonIIDIssueManager,
+        "class_imbalance": ClassImbalanceIssueManager,
+        "data_valuation": DataValuationIssueManager,
     },
     "regression": {
         "label": RegressionLabelIssueManager,
     },
-=======
-    ClassImbalanceIssueManager,
-    DataValuationIssueManager,
-)
-
-REGISTRY: Dict[str, Type[IssueManager]] = {
-    "outlier": OutlierIssueManager,
-    "label": LabelIssueManager,
-    "near_duplicate": NearDuplicateIssueManager,
-    "non_iid": NonIIDIssueManager,
-    "class_imbalance": ClassImbalanceIssueManager,
-    "data_valuation": DataValuationIssueManager,
->>>>>>> 0903c2a3
 }
 """Registry of issue managers that can be constructed from a string
 and used in the Datalab class.

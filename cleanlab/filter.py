# Copyright (C) 2017-2022  Cleanlab Inc.
# This file is part of cleanlab.
#
# cleanlab is free software: you can redistribute it and/or modify
# it under the terms of the GNU Affero General Public License as published
# by the Free Software Foundation, either version 3 of the License, or
# (at your option) any later version.
#
# cleanlab is distributed in the hope that it will be useful,
# but WITHOUT ANY WARRANTY; without even the implied warranty of
# MERCHANTABILITY or FITNESS FOR A PARTICULAR PURPOSE.  See the
# GNU Affero General Public License for more details.
#
# You should have received a copy of the GNU Affero General Public License
# along with cleanlab.  If not, see <https://www.gnu.org/licenses/>.

"""
Methods to identify which examples have label issues.
"""

import numpy as np
from sklearn.metrics import confusion_matrix
import multiprocessing
from multiprocessing.sharedctypes import RawArray
import sys
import warnings
<<<<<<< HEAD
from typing import Any, Dict, List, Optional, Tuple

=======
from typing import Any, Optional, Union, Tuple, List
from functools import reduce
>>>>>>> 00781ce9
from cleanlab.count import calibrate_confident_joint
from cleanlab.rank import (
    order_label_issues,
    get_label_quality_scores,
)
from cleanlab.internal.validation import assert_valid_inputs
from cleanlab.internal.util import (
    value_counts,
    round_preserving_row_totals,
    int2onehot,
    get_num_classes,
    _binarize_pred_probs_slice,
)

# tqdm is a module used to print time-to-complete when multiprocessing is used.
# This module is not necessary, and therefore is not a package dependency, but
# when installed it improves user experience for large datasets.
try:
    import tqdm

    tqdm_exists = True
except ImportError as e:  # pragma: no cover
    tqdm_exists = False

    w = """To see estimated completion times for methods in cleanlab.filter, "pip install tqdm"."""
    warnings.warn(w)


def find_label_issues(
    labels,
    pred_probs: Optional[np.ndarray] = None,
    *,
    return_indices_ranked_by: Optional[str] = None,
    rank_by_kwargs: Optional[Dict[str, Any]] = None,
    filter_by: str = "prune_by_noise_rate",
    multi_label: bool = False,
    frac_noise: float = 1.0,
    num_to_remove_per_class: Optional[int] = None,
    min_examples_per_class: int = 1,
    confident_joint: Optional[np.ndarray] = None,
    n_jobs: Optional[int] = None,
    verbose: bool = False,
) -> np.ndarray:
    """
    Identifies potentially bad labels in a dataset (with `N` examples) using confident learning.

    Returns a boolean mask for the entire dataset where ``True`` represents
    an example identified with a label issue and ``False`` represents an example that is confidently/accurately labeled.

    Instead of a mask, you can obtain indices of the label issues in your dataset
    (sorted by their severity) by specifying the `return_indices_ranked_by` argument.
    This determines which label quality score is used to quantify severity,
    and is useful to view only the top-`J` most severe issues in your dataset.

    The number of indices returned as issues is controlled by `frac_noise`: reduce its
    value to identify fewer label issues. If you aren't sure, leave this set to 1.0.

    Tip: if you encounter the error "pred_probs is not defined", try setting
    ``n_jobs=1``.

    Parameters
    ----------
    labels : np.ndarray
      A discrete (length `N`) vector of noisy labels, i.e. some labels may be erroneous.
      *Format requirements*: for dataset with K classes, labels must be in 0, 1, ..., K-1.
      All the classes (0, 1, ..., and K-1) MUST be present in ``labels``, such that:
      ``len(set(labels)) == pred_probs.shape[1]`` for standard multi-class classification with single-labeled data (e.g. ``labels =  [1,0,2,1,1,0...]``).
      For multi-label classification where each example can belong to multiple classes(e.g. ``labels = [[1,2],[1],[0],..]``),
      your labels should instead satisfy: ``len(set(k for l in labels for k in l)) == pred_probs.shape[1])``.

    pred_probs : np.ndarray, optional
      An array of shape ``(N, K)`` of model-predicted probabilities,
      ``P(label=k|x)``. Each row of this matrix corresponds
      to an example `x` and contains the model-predicted probabilities that
      `x` belongs to each possible class, for each of the K classes. The
      columns must be ordered such that these probabilities correspond to
      class 0, 1, ..., K-1.

      **Caution**: `pred_probs` from your model must be out-of-sample!
      You should never provide predictions on the same examples used to train the model,
      as these will be overfit and unsuitable for finding label-errors.
      To obtain out-of-sample predicted probabilities for every datapoint in your dataset, you can use :ref:`cross-validation <pred_probs_cross_val>`.
      Alternatively it is ok if your model was trained on a separate dataset and you are only evaluating
      data that was previously held-out.

    return_indices_ranked_by : {None, 'self_confidence', 'normalized_margin', 'confidence_weighted_entropy'}, default=None
      Determines what is returned by this method: either a boolean mask or list of indices np.ndarray.
      If ``None``, this function returns a boolean mask (``True`` if example at index is label error).
      If not ``None``, this function returns a sorted array of indices of examples with label issues
      (instead of a boolean mask). Indices are sorted by label quality score which can be one of:

      - ``'normalized_margin'``: ``normalized margin (p(label = k) - max(p(label != k)))``
      - ``'self_confidence'``: ``[pred_probs[i][labels[i]] for i in label_issues_idx]``
      - ``'confidence_weighted_entropy'``: ``entropy(pred_probs) / self_confidence``

    rank_by_kwargs : dict, optional
      Optional keyword arguments to pass into scoring functions for ranking by
      label quality score (see :py:func:`rank.get_label_quality_scores
      <cleanlab.rank.get_label_quality_scores>`).

    filter_by : {'prune_by_class', 'prune_by_noise_rate', 'both', 'confident_learning', 'predicted_neq_given'}, default='prune_by_noise_rate'
      Method to determine which examples are flagged as having label issue, so you can filter/prune them from the dataset. Options:

      - ``'prune_by_noise_rate'``: filters examples with *high probability* of being mislabeled for every non-diagonal in the confident joint (see `prune_counts_matrix` in `filter.py`). These are the examples where (with high confidence) the given label is unlikely to match the predicted label for the example.
      - ``'prune_by_class'``: filters the examples with *smallest probability* of belonging to their given class label for every class.
      - ``'both'``: filters only those examples that would be filtered by both ``'prune_by_noise_rate'`` and ``'prune_by_class'``.
      - ``'confident_learning'``: filters the examples counted as part of the off-diagonals of the confident joint. These are the examples that are confidently predicted to be a different label than their given label.
      - ``'predicted_neq_given'``: filters examples for which the predicted class (i.e. argmax of the predicted probabilities) does not match the given label.

    multi_label : bool, optional
      If ``True``, labels should be an iterable (e.g. list) of iterables, containing a
      list of labels for each example, instead of just a single label.
      The multi-label setting supports classification tasks where an example can belong to more than 1 class (rather than exactly one class as in standard multi-class classification).
      Example of a multi-labeled `labels` input: ``[[0,1], [1], [0,2], [0,1,2], [0], [1], ...]``. This says the first example in dataset belongs to both class 0 and class 1, according to its given label.
      Confident joint should be an array of shape ``(K, 2, 2)`` in multi-label settings.
      Each row of `pred_probs` no longer needs to sum to 1 in multi-label settings, since one example can now belong to multiple classes simultaneously.


    frac_noise : float, default=1.0
      Used to only return the "top" ``frac_noise * num_label_issues``. The choice of which "top"
      label issues to return is dependent on the `filter_by` method used. It works by reducing the
      size of the off-diagonals of the `joint` distribution of given labels and true labels
      proportionally by `frac_noise` prior to estimating label issues with each method.
      This parameter only applies for `filter_by=both`, `filter_by=prune_by_class`, and
      `filter_by=prune_by_noise_rate` methods and currently is unused by other methods.
      When ``frac_noise=1.0``, return all "confident" estimated noise indices (recommended).

      frac_noise * number_of_mislabeled_examples_in_class_k.
      Note: specifying `frac_noise` is not yet supported if `multi_label` is True.

    num_to_remove_per_class : array_like
      An iterable of length K, the number of classes.
      E.g. if K = 3, ``num_to_remove_per_class=[5, 0, 1]`` would return
      the indices of the 5 most likely mislabeled examples in class 0,
      and the most likely mislabeled example in class 2.

      Note
      ----
      Only set this parameter if ``filter_by='prune_by_class'``.
      You may use with ``filter_by='prune_by_noise_rate'``, but
      if ``num_to_remove_per_class=k``, then either k-1, k, or k+1
      examples may be removed for any class due to rounding error. If you need
      exactly 'k' examples removed from every class, you should use
      ``filter_by='prune_by_class'``.

    min_examples_per_class : int, default=1
      Minimum number of examples per class to avoid flagging as label issues.
      This is useful to avoid deleting too much data from one class
      when pruning noisy examples in datasets with rare classes.

    confident_joint : np.ndarray, optional
      An array of shape ``(K, K)`` representing the confident joint, the matrix used for identifying label issues, which
      estimates a confident subset of the joint distribution of the noisy and true labels, ``P_{noisy label, true label}``.
      Entry ``(j, k)`` in the matrix is the number of examples confidently counted into the pair of ``(noisy label=j, true label=k)`` classes.
      The `confident_joint` can be computed using :py:func:`count.compute_confident_joint <cleanlab.count.compute_confident_joint>`.
      If not provided, it is computed from the given (noisy) `labels` and `pred_probs`.
      If `multi_label` is True, `confident_joint` should instead be a one-vs-rest array with shape ``(K, 2, 2)``.

    n_jobs : optional
      Number of processing threads used by multiprocessing. Default ``None``
      sets to the number of cores on your CPU.
      Set this to 1 to *disable* parallel processing (if its causing issues).
      Windows users may see a speed-up with ``n_jobs=1``.

    verbose : optional
      If ``True``, prints when multiprocessing happens.

    Returns
    -------
    label_issues : np.ndarray
      If `return_indices_ranked_by` left unspecified, returns a boolean **mask** for the entire dataset
      where ``True`` represents a label issue and ``False`` represents an example that is
      accurately labeled with high confidence.
      If `return_indices_ranked_by` is specified, returns a shorter array of **indices** of examples identified to have
      label issues (i.e. those indices where the mask would be ``True``), sorted by likelihood that the corresponding label is correct.

      Note
      ----
      Obtain the *indices* of label issues in your dataset by setting
      `return_indices_ranked_by`.
    """
    if not rank_by_kwargs:
        rank_by_kwargs = {}

    if pred_probs is None:
        pred_probs = np.ndarray([])

    assert filter_by in [
        "prune_by_noise_rate",
        "prune_by_class",
        "both",
        "confident_learning",
        "predicted_neq_given",
    ]  # TODO: change default to confident_learning ?
    assert_valid_inputs(X=None, y=labels, pred_probs=pred_probs, multi_label=multi_label)
    if filter_by in ["confident_learning", "predicted_neq_given"] and (
        frac_noise != 1.0 or num_to_remove_per_class is not None
    ):
        warn_str = (
            "WARNING! frac_noise and num_to_remove_per_class parameters are only supported"
            " for filter_by 'prune_by_noise_rate', 'prune_by_class', and 'both'. They "
            "are not supported for methods 'confident_learning' or "
            "'predicted_neq_given'."
        )
        warnings.warn(warn_str)
    if (num_to_remove_per_class is not None) and (
        filter_by in ["confident_learning", "predicted_neq_given"]
    ):
        # TODO - add support for these two filters
        raise ValueError(
            "filter_by 'confident_learning' or 'predicted_neq_given' is not supported (yet) when setting 'num_to_remove_per_class'"
        )

    # Set-up number of multiprocessing threads
    if n_jobs is None:
        n_jobs = multiprocessing.cpu_count()
    else:
        assert n_jobs >= 1

    # Number of examples in each class of labels
    if multi_label:
        return _find_label_issues_multilabel(
            labels,
            pred_probs,
            return_indices_ranked_by,
            rank_by_kwargs,
            filter_by,
            frac_noise,
            num_to_remove_per_class,
            min_examples_per_class,
            confident_joint,
            n_jobs,
            verbose,
        )

    else:
        label_counts = value_counts(labels)
    # Number of classes
    K = get_num_classes(
        labels=labels, pred_probs=pred_probs, label_matrix=confident_joint, multi_label=multi_label
    )
    # Boolean set to true if dataset is large
    big_dataset = K * len(labels) > 1e8
    # Ensure labels are of type np.ndarray()
    labels = np.asarray(labels)
    if confident_joint is None or filter_by == "confident_learning":
        from cleanlab.count import compute_confident_joint

        confident_joint, cl_error_indices = compute_confident_joint(
            labels=labels,
            pred_probs=pred_probs,
            multi_label=multi_label,
            return_indices_of_off_diagonals=True,
        )
    if filter_by in ["prune_by_noise_rate", "prune_by_class", "both"]:
        # Create `prune_count_matrix` with the number of examples to remove in each class and
        # leave at least min_examples_per_class examples per class.
        # `prune_count_matrix` is transposed relative to the confident_joint.
        prune_count_matrix = _keep_at_least_n_per_class(
            prune_count_matrix=confident_joint.T,
            n=min_examples_per_class,
            frac_noise=frac_noise,
        )

        if num_to_remove_per_class is not None:
            # Estimate joint probability distribution over label issues
            psy = prune_count_matrix / np.sum(prune_count_matrix, axis=1)
            noise_per_s = psy.sum(axis=1) - psy.diagonal()
            # Calibrate labels.t. noise rates sum to num_to_remove_per_class
            tmp = (psy.T * num_to_remove_per_class / noise_per_s).T
            np.fill_diagonal(tmp, label_counts - num_to_remove_per_class)
            prune_count_matrix = round_preserving_row_totals(tmp)

        # Prepare multiprocessing shared data
        if n_jobs > 1:
            _labels = RawArray("I", labels)  # type: ignore
            _label_counts = RawArray("I", label_counts)
            _prune_count_matrix = RawArray("I", prune_count_matrix.flatten())  # type: ignore
            _pred_probs = RawArray("f", pred_probs.flatten())  # type: ignore
        else:  # Multiprocessing is turned off. Create tuple with all parameters
            args = (
                labels,
                label_counts,
                prune_count_matrix,
                pred_probs,
                multi_label,
                min_examples_per_class,
            )

    # Perform Pruning with threshold probabilities from BFPRT algorithm in O(n)
    # Operations are parallelized across all CPU processes
    if filter_by == "prune_by_class" or filter_by == "both":
        if n_jobs > 1:  # parallelize
            with multiprocessing.Pool(
                n_jobs,
                initializer=_init,
                initargs=(
                    _labels,
                    _label_counts,
                    _prune_count_matrix,
                    prune_count_matrix.shape,
                    _pred_probs,
                    pred_probs.shape,
                    multi_label,
                    min_examples_per_class,
                ),
            ) as p:
                if verbose:  # pragma: no cover
                    print("Parallel processing label issues by class.")
                sys.stdout.flush()
                if big_dataset and tqdm_exists:
                    label_issues_masks_per_class = list(
                        tqdm.tqdm(p.imap(_prune_by_class, range(K)), total=K),
                    )
                else:
                    label_issues_masks_per_class = p.map(_prune_by_class, range(K))
        else:  # n_jobs = 1, so no parallelization
            label_issues_masks_per_class = [_prune_by_class(k, args) for k in range(K)]
        label_issues_mask = np.stack(label_issues_masks_per_class).any(axis=0)

    if filter_by == "both":
        label_issues_mask_by_class = label_issues_mask

    if filter_by == "prune_by_noise_rate" or filter_by == "both":
        if n_jobs > 1:  # parallelize
            with multiprocessing.Pool(
                n_jobs,
                initializer=_init,
                initargs=(
                    _labels,
                    _label_counts,
                    _prune_count_matrix,
                    prune_count_matrix.shape,
                    _pred_probs,
                    pred_probs.shape,
                    multi_label,
                    min_examples_per_class,
                ),
            ) as p:
                if verbose:  # pragma: no cover
                    print("Parallel processing label issues by noise rate.")
                sys.stdout.flush()
                if big_dataset and tqdm_exists:
                    label_issues_masks_per_class = list(
                        tqdm.tqdm(p.imap(_prune_by_count, range(K)), total=K)
                    )
                else:
                    label_issues_masks_per_class = p.map(_prune_by_count, range(K))
        else:  # n_jobs = 1, so no parallelization
            label_issues_masks_per_class = [_prune_by_count(k, args) for k in range(K)]
        label_issues_mask = np.stack(label_issues_masks_per_class).any(axis=0)

    if filter_by == "both":
        label_issues_mask = label_issues_mask & label_issues_mask_by_class

    if filter_by == "confident_learning":
        label_issues_mask = np.zeros(len(labels), dtype=bool)
        for idx in cl_error_indices:
            label_issues_mask[idx] = True

    if filter_by == "predicted_neq_given":
        label_issues_mask = find_predicted_neq_given(labels, pred_probs, multi_label=multi_label)

    # Remove label issues if given label == model prediction
    pred = pred_probs.argmax(axis=1)
    for i, pred_label in enumerate(pred):
        if pred_label == labels[i]:
            label_issues_mask[i] = False

    if verbose:
        print("Number of label issues found: {}".format(sum(label_issues_mask)))

    # TODO: run count.num_label_issues() and adjust the total issues found here to match
    if return_indices_ranked_by is not None:
        er = order_label_issues(
            label_issues_mask=label_issues_mask,
            labels=labels,
            pred_probs=pred_probs,
            rank_by=return_indices_ranked_by,
            rank_by_kwargs=rank_by_kwargs,
        )
        return er
    return label_issues_mask


<<<<<<< HEAD
def _keep_at_least_n_per_class(
    prune_count_matrix: np.ndarray, n: int, *, frac_noise: float = 1.0
) -> np.ndarray:
=======
def _find_label_issues_multilabel(
    labels: list,
    pred_probs: np.ndarray,
    return_indices_ranked_by: Optional[str] = None,
    rank_by_kwargs={},
    filter_by: str = "prune_by_noise_rate",
    frac_noise: float = 1.0,
    num_to_remove_per_class: int = None,
    min_examples_per_class=1,
    confident_joint: Optional[np.ndarray] = None,
    n_jobs: int = None,
    verbose: bool = False,
) -> np.ndarray:
    """

    Finds label issues in multi-label classification data where each example can belong to more than one class. This is done via a one-vs-rest reduction for each class and the  results are subsequently aggregated across all classes.


    """
    per_class_issues = _find_multilabel_issues_per_class(
        labels,
        pred_probs,
        return_indices_ranked_by,
        rank_by_kwargs,
        filter_by,
        frac_noise,
        num_to_remove_per_class,
        min_examples_per_class,
        confident_joint,
        n_jobs,
        verbose,
    )
    if return_indices_ranked_by is None:
        assert isinstance(per_class_issues, np.ndarray)
        return per_class_issues.sum(axis=1) >= 1
    else:
        label_issues_list, labels_list, pred_probs_list = per_class_issues
        label_issues_idx = reduce(np.union1d, label_issues_list)
        num_classes = get_num_classes(labels=labels, pred_probs=pred_probs)
        label_quality_scores = np.zeros(len(labels))
        for i in range(0, num_classes):
            label_quality_scores += get_label_quality_scores(
                labels=labels_list[i],
                pred_probs=pred_probs_list[i],
                method=return_indices_ranked_by,
                **rank_by_kwargs,
            )
        label_quality_scores /= num_classes
        label_quality_scores_issues = label_quality_scores[label_issues_idx]
        return label_issues_idx[np.argsort(label_quality_scores_issues)]


def _find_multilabel_issues_per_class(
    labels: list,
    pred_probs: np.ndarray,
    return_indices_ranked_by: Optional[str] = None,
    rank_by_kwargs={},
    filter_by: str = "prune_by_noise_rate",
    frac_noise: float = 1.0,
    num_to_remove_per_class: int = None,
    min_examples_per_class=1,
    confident_joint: Optional[np.ndarray] = None,
    n_jobs: int = None,
    verbose: bool = False,
) -> Union[np.ndarray, Tuple[List[np.ndarray], List[Any], List[np.ndarray]]]:
    """
    Parameters
    ----------
    labels : list
      List of noisy labels for multi-label classification where each example can belong to multiple classes (e.g. ``labels = [[1,2],[1],[0],..]`` indicates the first example in dataset belongs to both class 1 and class 2.
      For multi-label settings, your `labels` should instead satisfy: ``len(set(k for l in labels for k in l)) == pred_probs.shape[1])``.


    pred_probs : np.ndarray
      An array of shape ``(N, K)`` of model-predicted probabilities,
      ``P(label=k|x)``. Each row of this matrix corresponds
      to an example `x` and contains the model-predicted probabilities that
      `x` belongs to each possible class, for each of the K classes. The
      columns must be ordered such that these probabilities correspond to
      class 0, 1, ..., K-1. They need not sum to 1.0


    return_indices_ranked_by : {None, 'self_confidence', 'normalized_margin', 'confidence_weighted_entropy'}, default=None
      Refer to documentation for this argument in filter.find_label_issues() for details.

    rank_by_kwargs : dict, optional
      Refer to documentation for this argument in filter.find_label_issues() for details.

    filter_by : {'prune_by_class', 'prune_by_noise_rate', 'both', 'confident_learning', 'predicted_neq_given'}, default='prune_by_noise_rate'
      Refer to documentation for this argument in filter.find_label_issues() for details.

    frac_noise : float, default=1.0
      Refer to documentation for this argument in filter.find_label_issues() for details.

    num_to_remove_per_class : array_like
      Refer to documentation for this argument in filter.find_label_issues() for details.

    min_examples_per_class : int, default=1
      Refer to documentation for this argument in filter.find_label_issues() for details.

    confident_joint : np.ndarray, optional
      An array of shape ``(K, 2, 2)`` representing a one-vs-rest formatted confident joint.
      Entry ``(c, i, j)`` in this array is the number of examples confidently counted into a ``(class c, noisy label=i, true label=j)`` bin,
      where `i, j` are either 0 or 1 to denote whether this example belongs to class `c` or not
      (recall examples can belong to multiple classes in multi-label classification).
      The `confident_joint` can be computed using :py:func:`count.compute_confident_joint <cleanlab.count.compute_confident_joint>`.
      If not provided, it is computed from the given (noisy) `labels` and `pred_probs`.

    n_jobs : optional
      Refer to documentation for this argument in filter.find_label_issues() for details.

    verbose : optional
      If ``True``, prints when multiprocessing happens.

    Returns
    -------
    per_class_label_issues : list(np.ndarray)
      If `return_indices_ranked_by` left unspecified, returns a list of boolean **masks** for the entire dataset
      where ``True`` represents a label issue and ``False`` represents an example that is
      accurately labeled with high confidence.
      If `return_indices_ranked_by` is specified, returns a list of shorter arrays of **indices** of examples identified to have
      label issues (i.e. those indices where the mask would be ``True``), sorting by likelihood that the corresponding label is correct is not supported yet.

      Note
      ----
      Obtain the *indices* of label issues in your dataset by setting
      `return_indices_ranked_by`.

    """
    num_classes = get_num_classes(labels=labels, pred_probs=pred_probs)
    try:
        y_one = int2onehot(labels)
    except TypeError:
        raise ValueError(
            "wrong format for labels, should be a list of list[indices], please check the documentation in find_label_issues for further information"
        )
    if return_indices_ranked_by is None:
        bissues = np.zeros(y_one.shape).astype(bool)
    else:
        label_issues_list = []
    labels_list = []
    pred_probs_list = []
    if confident_joint is not None:
        confident_joint_shape = confident_joint.shape
        if confident_joint_shape == (num_classes, num_classes):
            warnings.warn(
                f"The new recommended format for `confident_joint` in multi_label settings is (num_classes,2,2) as output by compute_confident_joint(...,multi_label=True). Your K x K confident_joint in the old format is being ignored."
            )
            confident_joint = None
        elif confident_joint_shape != (num_classes, 2, 2):
            raise ValueError("confident_joint should be of shape (num_classes, 2, 2)")
    for class_num in range(0, num_classes):
        pred_probabilitites = _binarize_pred_probs_slice(pred_probs, class_num)
        if confident_joint is None:
            conf = None
        else:
            conf = confident_joint[class_num]
        binary_label_issues = find_label_issues(
            labels=y_one[:, class_num],
            pred_probs=pred_probabilitites,
            return_indices_ranked_by=return_indices_ranked_by,
            frac_noise=frac_noise,
            rank_by_kwargs=rank_by_kwargs,
            filter_by=filter_by,
            multi_label=False,
            num_to_remove_per_class=num_to_remove_per_class,
            min_examples_per_class=min_examples_per_class,
            confident_joint=conf,
            n_jobs=n_jobs,
            verbose=verbose,
        )

        if return_indices_ranked_by is None:
            bissues[:, class_num] = binary_label_issues
        else:
            label_issues_list.append(binary_label_issues)
            labels_list.append(y_one[:, class_num])
            pred_probs_list.append(pred_probabilitites)
    if return_indices_ranked_by is None:
        return bissues
    else:
        return label_issues_list, labels_list, pred_probs_list


def _keep_at_least_n_per_class(prune_count_matrix, n, *, frac_noise=1.0) -> np.ndarray:
>>>>>>> 00781ce9
    """Make sure every class has at least n examples after removing noise.
    Functionally, increase each column, increases the diagonal term #(true_label=k,label=k)
    of prune_count_matrix until it is at least n, distributing the amount
    increased by subtracting uniformly from the rest of the terms in the
    column. When frac_noise = 1.0, return all "confidently" estimated
    noise indices, otherwise this returns frac_noise fraction of all
    the noise counts, with diagonal terms adjusted to ensure column
    totals are preserved.

    Parameters
    ----------
    prune_count_matrix : np.ndarray of shape (K, K), K = number of classes
        A counts of mislabeled examples in every class. For this function.
        NOTE prune_count_matrix is transposed relative to confident_joint.

    n : int
        Number of examples to make sure are left in each class.

    frac_noise : float, default=1.0
      Used to only return the "top" ``frac_noise * num_label_issues``. The choice of which "top"
      label issues to return is dependent on the `filter_by` method used. It works by reducing the
      size of the off-diagonals of the `prune_count_matrix` of given labels and true labels
      proportionally by `frac_noise` prior to estimating label issues with each method.
      When frac_noise=1.0, return all "confident" estimated noise indices (recommended).

    Returns
    -------
    prune_count_matrix : np.ndarray of shape (K, K), K = number of classes
        This the same as the confident_joint, but has been transposed and the counts are adjusted.
    """

    prune_count_matrix_diagonal = np.diagonal(prune_count_matrix)

    # Set diagonal terms less than n, to n.
    new_diagonal = np.maximum(prune_count_matrix_diagonal, n)

    # Find how much diagonal terms were increased.
    diff_per_col = new_diagonal - prune_count_matrix_diagonal

    # Count non-zero, non-diagonal items per column
    # np.maximum(*, 1) makes this never 0 (we divide by this next)
    num_noise_rates_per_col = np.maximum(
        np.count_nonzero(prune_count_matrix, axis=0) - 1.0,
        1.0,
    )

    # Uniformly decrease non-zero noise rates by the same amount
    # that the diagonal items were increased
    new_mat = prune_count_matrix - diff_per_col / num_noise_rates_per_col

    # Originally zero noise rates will now be negative, fix them back to zero
    new_mat[new_mat < 0] = 0

    # Round diagonal terms (correctly labeled examples)
    np.fill_diagonal(new_mat, new_diagonal)

    # Reduce (multiply) all noise rates (non-diagonal) by frac_noise and
    # increase diagonal by the total amount reduced in each column
    # to preserve column counts.
    new_mat = _reduce_prune_counts(new_mat, frac_noise)

    # These are counts, so return a matrix of ints.
    return round_preserving_row_totals(new_mat).astype(int)


def _reduce_prune_counts(prune_count_matrix: np.ndarray, frac_noise: float = 1.0) -> np.ndarray:
    """Reduce (multiply) all prune counts (non-diagonal) by frac_noise and
    increase diagonal by the total amount reduced in each column to
    preserve column counts.

    Parameters
    ----------
    prune_count_matrix : np.ndarray of shape (K, K), K = number of classes
        A counts of mislabeled examples in every class. For this function, it
        does not matter what the rows or columns are, but the diagonal terms
        reflect the number of correctly labeled examples.

    frac_noise : float
      Used to only return the "top" ``frac_noise * num_label_issues``. The choice of which "top"
      label issues to return is dependent on the `filter_by` method used. It works by reducing the
      size of the off-diagonals of the `prune_count_matrix` of given labels and true labels
      proportionally by `frac_noise` prior to estimating label issues with each method.
      When frac_noise=1.0, return all "confident" estimated noise indices (recommended).
    """

    new_mat = prune_count_matrix * frac_noise
    np.fill_diagonal(new_mat, prune_count_matrix.diagonal())
    np.fill_diagonal(
        new_mat,
        prune_count_matrix.diagonal() + np.sum(prune_count_matrix - new_mat, axis=0),
    )

    # These are counts, so return a matrix of ints.
    return new_mat.astype(int)


def find_predicted_neq_given(
    labels: np.ndarray, pred_probs: np.ndarray, *, multi_label: bool = False
) -> np.ndarray:
    """A simple baseline approach that considers ``argmax(pred_probs) != labels`` as a label error.

    Parameters
    ----------
    labels : np.ndarray
      Labels in the same format expected by the :py:func:`find_label_issues <cleanlab.filter.find_label_issues>` function.

    pred_probs : np.ndarray
      Predicted-probabilities in the same format expected by the :py:func:`find_label_issues <cleanlab.filter.find_label_issues>` function.

    multi_label : bool, optional
      Whether each example may have multiple labels or not (see documentation for the :py:func:`find_label_issues <cleanlab.filter.find_label_issues>` function).

    Returns
    -------
    label_issues_mask : np.ndarray
      A boolean mask for the entire dataset where ``True`` represents a
      label issue and ``False`` represents an example that is accurately
      labeled with high confidence.
    """

    assert_valid_inputs(X=None, y=labels, pred_probs=pred_probs, multi_label=multi_label)
    if multi_label:
        return _find_predicted_neq_given_multilabel(labels=labels, pred_probs=pred_probs)
    return np.argmax(pred_probs, axis=1) != np.asarray(labels)


def _find_predicted_neq_given_multilabel(labels, pred_probs) -> np.ndarray:
    """

    Parameters
     ----------
     labels : list
       List of noisy labels for multi-label classification where each example can belong to multiple classes (e.g. ``labels = [[1,2],[1],[0],..]`` indicates the first example in dataset belongs to both class 1 and class 2.
       For multi-label settings, your `labels` should instead satisfy: ``len(set(k for l in labels for k in l)) == pred_probs.shape[1])``.

     pred_probs : np.ndarray
       Predicted-probabilities in the same format expected by the :py:func:`find_label_issues <cleanlab.filter.find_label_issues>` function.

     Returns
     -------
     label_issues_mask : np.ndarray
       A boolean mask for the entire dataset where ``True`` represents a
       label issue and ``False`` represents an example that is accurately
       labeled with high confidence.

    """
    try:
        y_one = int2onehot(labels)
    except TypeError:
        raise ValueError(
            "wrong format for labels, should be a list of list[indices], please check the documentation in find_label_issues for further information"
        )
    num_classes = get_num_classes(labels=labels, pred_probs=pred_probs)
    pred_neq: np.ndarray = np.zeros(y_one.shape).astype(bool)
    for class_num in range(num_classes):
        pred_probabilitites = _binarize_pred_probs_slice(pred_probs, class_num)
        pred_neq[:, class_num] = find_predicted_neq_given(
            labels=y_one[:, class_num], pred_probs=pred_probabilitites
        )
    return pred_neq.sum(axis=1) >= 1


def find_label_issues_using_argmax_confusion_matrix(
    labels: np.ndarray,
    pred_probs: np.ndarray,
    *,
    calibrate=True,
    filter_by="prune_by_noise_rate",
) -> np.ndarray:
    """This is a baseline approach that uses the confusion matrix
    of ``argmax(pred_probs)`` and labels as the confident joint and then uses cleanlab
    (confident learning) to find the label issues using this matrix.

    The only difference between this and :py:func:`find_label_issues
    <cleanlab.filter.find_label_issues>` is that it uses the confusion matrix
    based on the argmax and given label instead of using the confident joint
    from :py:func:`count.compute_confident_joint
    <cleanlab.count.compute_confident_joint>`.

    Parameters
    ----------
    labels : np.ndarray
        An array of shape ``(N,)`` of noisy labels, i.e. some labels may be erroneous.
        Elements must be in the set 0, 1, ..., K-1, where K is the number of classes.

    pred_probs : np.ndarray
        An array of shape ``(N, K)`` of model-predicted probabilities,
        ``P(label=k|x)``. Each row of this matrix corresponds
        to an example `x` and contains the model-predicted probabilities that
        `x` belongs to each possible class, for each of the K classes. The
        columns must be ordered such that these probabilities correspond to
        class 0, 1, ..., K-1. `pred_probs` should have been computed using 3 (or
        higher) fold cross-validation.

    calibrate : bool, default=True
        Set to ``True`` to calibrate the confusion matrix created by ``pred != given labels``.
        This calibration adjusts the confusion matrix / confident joint so that the
        prior (given noisy labels) is correct based on the original labels.

    filter_by : str, default='prune_by_noise_rate'
        See `filter_by` argument of :py:func:`find_label_issues <cleanlab.filter.find_label_issues>`.

    Returns
    -------
    label_issues_mask : np.ndarray
      A boolean mask for the entire dataset where ``True`` represents a
      label issue and ``False`` represents an example that is accurately
      labeled with high confidence.

    Note
    ----
    Multi-label classification is not supported in this method.
    """

    assert_valid_inputs(X=None, y=labels, pred_probs=pred_probs, multi_label=False)
    confident_joint = confusion_matrix(np.argmax(pred_probs, axis=1), labels).T
    if calibrate:
        confident_joint = calibrate_confident_joint(confident_joint, labels)
    return find_label_issues(
        labels=labels,
        pred_probs=pred_probs,
        confident_joint=confident_joint,
        filter_by=filter_by,
    )


# Multiprocessing helper functions:

mp_params: Dict[str, Any] = {}  # Globals to be shared across threads in multiprocessing


def _to_np_array(
    mp_arr: bytearray, dtype="int32", shape: Tuple[int, int] = None
) -> np.ndarray:  # pragma: no cover
    """multipropecessing Helper function to convert a multiprocessing
    RawArray to a numpy array."""
    arr = np.frombuffer(mp_arr, dtype=dtype)
    if shape is None:
        return arr
    return arr.reshape(shape)


def _init(
    __labels,
    __label_counts,
    __prune_count_matrix,
    __pcm_shape,
    __pred_probs,
    __pred_probs_shape,
    __multi_label,
    __min_examples_per_class,
):  # pragma: no cover
    """Shares memory objects across child processes.
    ASSUMES none of these will be changed by child processes!"""

    mp_params["labels"] = __labels
    mp_params["label_counts"] = __label_counts
    mp_params["prune_count_matrix"] = __prune_count_matrix
    mp_params["pcm_shape"] = __pcm_shape
    mp_params["pred_probs"] = __pred_probs
    mp_params["pred_probs_shape"] = __pred_probs_shape
    mp_params["multi_label"] = __multi_label
    mp_params["min_examples_per_class"] = __min_examples_per_class


def _get_shared_data() -> Any:  # pragma: no cover
    """multiprocessing helper function to extract numpy arrays from
    shared RawArray types used to shared data across process."""

    label_counts = _to_np_array(mp_params["label_counts"])
    prune_count_matrix = _to_np_array(
        mp_arr=mp_params["prune_count_matrix"],
        shape=mp_params["pcm_shape"],
    )
    pred_probs = _to_np_array(
        mp_arr=mp_params["pred_probs"],
        dtype="float32",
        shape=mp_params["pred_probs_shape"],
    )
    min_examples_per_class = mp_params["min_examples_per_class"]
    multi_label = mp_params["multi_label"]
    labels = _to_np_array(mp_params["labels"])  # type: ignore
    return (
        labels,
        label_counts,
        prune_count_matrix,
        pred_probs,
        multi_label,
        min_examples_per_class,
    )


# TODO figure out what the types inside args are.
def _prune_by_class(k: int, args=None) -> np.ndarray:
    """multiprocessing Helper function for find_label_issues()
    that assumes globals and produces a mask for class k for each example by
    removing the examples with *smallest probability* of
    belonging to their given class label.

    Parameters
    ----------
    k : int (between 0 and num classes - 1)
      The class of interest."""

    if args:  # Single processing - params are passed in
        (
            labels,
            label_counts,
            prune_count_matrix,
            pred_probs,
            multi_label,
            min_examples_per_class,
        ) = args
    else:  # Multiprocessing - data is shared across sub-processes
        (
            labels,
            label_counts,
            prune_count_matrix,
            pred_probs,
            multi_label,
            min_examples_per_class,
        ) = _get_shared_data()

    if label_counts[k] > min_examples_per_class:  # No prune if not at least min_examples_per_class
        num_issues = label_counts[k] - prune_count_matrix[k][k]
        # Get return_indices_ranked_by of the smallest prob of class k for examples with noisy label k
        label_filter = np.array([k in lst for lst in labels]) if multi_label else labels == k
        class_probs = pred_probs[:, k]
        rank = np.partition(class_probs[label_filter], num_issues)[num_issues]
        return label_filter & (class_probs < rank)
    else:
        warnings.warn(
            f"May not flag all label issues in class: {k}, it has too few examples (see argument: `min_examples_per_class`)"
        )
        return np.zeros(len(labels), dtype=bool)


# TODO figure out what the types inside args are.
def _prune_by_count(k: int, args=None) -> np.ndarray:
    """multiprocessing Helper function for find_label_issues() that assumes
    globals and produces a mask for class k for each example by
    removing the example with noisy label k having *largest margin*,
    where
    margin of example := prob of given label - max prob of non-given labels

    Parameters
    ----------
    k : int (between 0 and num classes - 1)
      The true_label class of interest."""

    if args:  # Single processing - params are passed in
        (
            labels,
            label_counts,
            prune_count_matrix,
            pred_probs,
            multi_label,
            min_examples_per_class,
        ) = args
    else:  # Multiprocessing - data is shared across sub-processes
        (
            labels,
            label_counts,
            prune_count_matrix,
            pred_probs,
            multi_label,
            min_examples_per_class,
        ) = _get_shared_data()

    label_issues_mask = np.zeros(len(pred_probs), dtype=bool)
    pred_probs_k = pred_probs[:, k]
    K = len(label_counts)
    if label_counts[k] <= min_examples_per_class:  # No prune if not at least min_examples_per_class
        warnings.warn(
            f"May not flag all label issues in class: {k}, it has too few examples (see `min_examples_per_class` argument)"
        )
        return np.zeros(len(labels), dtype=bool)
    for j in range(K):  # j is true label index (k is noisy label index)
        num2prune = prune_count_matrix[j][k]
        # Only prune for noise rates, not diagonal entries
        if k != j and num2prune > 0:
            # num2prune's largest p(true class k) - p(noisy class k)
            # for x with true label j
            margin = pred_probs[:, j] - pred_probs_k
            label_filter = np.array([k in lst for lst in labels]) if multi_label else labels == k
            cut = -np.partition(-margin[label_filter], num2prune - 1)[num2prune - 1]
            label_issues_mask = label_issues_mask | (label_filter & (margin >= cut))
<<<<<<< HEAD
    return label_issues_mask


def _multiclass_crossval_predict(labels: List[List[str]], pyx: np.ndarray) -> np.ndarray:
    """Returns a numpy 2D array of one-hot encoded
    multiclass predictions. Each row in the array
    provides the predictions for a particular example.
    The boundary condition used to threshold predictions
    is computed by maximizing the F1 ROC curve.

    Parameters
    ----------
    labels : list of lists (length N)
      These are multiclass labels. Each list in the list contains all the
      labels for that example.

    pyx : np.ndarray (shape (N, K))
        P(label=k|x) is a matrix with K model-predicted probabilities.
        Each row of this matrix corresponds to an example `x` and contains the model-predicted
        probabilities that `x` belongs to each possible class.
        The columns must be ordered such that these probabilities correspond to class 0,1,2,...
        `pred_probs` should have been computed using 3 (or higher) fold cross-validation."""

    from sklearn.metrics import f1_score

    boundaries = np.arange(0.05, 0.9, 0.05)
    labels_one_hot = MultiLabelBinarizer().fit_transform(labels)
    f1s = [
        f1_score(
            labels_one_hot,
            (pyx > boundary).astype(np.uint8),
            average="micro",
        )
        for boundary in boundaries
    ]
    boundary = boundaries[np.argmax(f1s)]
    pred = (pyx > boundary).astype(np.uint8)
    return pred
=======
    return label_issues_mask
>>>>>>> 00781ce9
<|MERGE_RESOLUTION|>--- conflicted
+++ resolved
@@ -24,13 +24,9 @@
 from multiprocessing.sharedctypes import RawArray
 import sys
 import warnings
-<<<<<<< HEAD
-from typing import Any, Dict, List, Optional, Tuple
-
-=======
-from typing import Any, Optional, Union, Tuple, List
+from typing import Any, Dict, List, Optional, Tuple, Union
 from functools import reduce
->>>>>>> 00781ce9
+
 from cleanlab.count import calibrate_confident_joint
 from cleanlab.rank import (
     order_label_issues,
@@ -416,11 +412,6 @@
     return label_issues_mask
 
 
-<<<<<<< HEAD
-def _keep_at_least_n_per_class(
-    prune_count_matrix: np.ndarray, n: int, *, frac_noise: float = 1.0
-) -> np.ndarray:
-=======
 def _find_label_issues_multilabel(
     labels: list,
     pred_probs: np.ndarray,
@@ -605,8 +596,9 @@
         return label_issues_list, labels_list, pred_probs_list
 
 
-def _keep_at_least_n_per_class(prune_count_matrix, n, *, frac_noise=1.0) -> np.ndarray:
->>>>>>> 00781ce9
+def _keep_at_least_n_per_class(
+    prune_count_matrix: np.ndarray, n: int, *, frac_noise: float = 1.0
+) -> np.ndarray:
     """Make sure every class has at least n examples after removing noise.
     Functionally, increase each column, increases the diagonal term #(true_label=k,label=k)
     of prune_count_matrix until it is at least n, distributing the amount
@@ -994,45 +986,4 @@
             label_filter = np.array([k in lst for lst in labels]) if multi_label else labels == k
             cut = -np.partition(-margin[label_filter], num2prune - 1)[num2prune - 1]
             label_issues_mask = label_issues_mask | (label_filter & (margin >= cut))
-<<<<<<< HEAD
-    return label_issues_mask
-
-
-def _multiclass_crossval_predict(labels: List[List[str]], pyx: np.ndarray) -> np.ndarray:
-    """Returns a numpy 2D array of one-hot encoded
-    multiclass predictions. Each row in the array
-    provides the predictions for a particular example.
-    The boundary condition used to threshold predictions
-    is computed by maximizing the F1 ROC curve.
-
-    Parameters
-    ----------
-    labels : list of lists (length N)
-      These are multiclass labels. Each list in the list contains all the
-      labels for that example.
-
-    pyx : np.ndarray (shape (N, K))
-        P(label=k|x) is a matrix with K model-predicted probabilities.
-        Each row of this matrix corresponds to an example `x` and contains the model-predicted
-        probabilities that `x` belongs to each possible class.
-        The columns must be ordered such that these probabilities correspond to class 0,1,2,...
-        `pred_probs` should have been computed using 3 (or higher) fold cross-validation."""
-
-    from sklearn.metrics import f1_score
-
-    boundaries = np.arange(0.05, 0.9, 0.05)
-    labels_one_hot = MultiLabelBinarizer().fit_transform(labels)
-    f1s = [
-        f1_score(
-            labels_one_hot,
-            (pyx > boundary).astype(np.uint8),
-            average="micro",
-        )
-        for boundary in boundaries
-    ]
-    boundary = boundaries[np.argmax(f1s)]
-    pred = (pyx > boundary).astype(np.uint8)
-    return pred
-=======
-    return label_issues_mask
->>>>>>> 00781ce9
+    return label_issues_mask
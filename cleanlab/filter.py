--- conflicted
+++ resolved
@@ -47,15 +47,8 @@
 from cleanlab.internal.multilabel_utils import stack_complement, get_onehot_num_classes, int2onehot
 from cleanlab.typing import LabelLike
 
-<<<<<<< HEAD
 # tqdm is a package to print time-to-complete when multiprocessing is used.
 # This package is not necessary, but when installed improves user experience for large datasets.
-=======
-# tqdm is a module used to print time-to-complete when multiprocessing is used.
-# This module is not necessary, and therefore is not a package dependency, but
-# when installed it improves user experience for large datasets.
-
->>>>>>> cc3dd110
 try:
     import tqdm
 
@@ -79,8 +72,6 @@
 pred_probs_by_class: Dict[int, np.ndarray]
 prune_count_matrix_cols: Dict[int, np.ndarray]
 
-
-T = TypeVar("T", bound=npt.NBitBase)
 
 def find_label_issues(
     labels: LabelLike,
@@ -92,7 +83,7 @@
     multi_label: bool = False,
     frac_noise: float = 1.0,
     num_to_remove_per_class: Optional[int] = None,
-    min_examples_per_class: int=1,
+    min_examples_per_class: int = 1,
     confident_joint: Optional[npt.NDArray["np.floating[T]"]] = None,
     n_jobs: Optional[int] = None,
     verbose: bool = False,
@@ -239,7 +230,7 @@
         "confident_learning",
         "predicted_neq_given",
     ]  # TODO: change default to confident_learning ?
-    allow_one_class:bool = False
+    allow_one_class: bool = False
     if isinstance(labels, np.ndarray) or all(isinstance(lab, int) for lab in labels):
         if set(labels) == {0}:  # occurs with missing classes in multi-label settings
             allow_one_class = True
@@ -319,18 +310,8 @@
         )
 
     # Else this is standard multi-class classification
-<<<<<<< HEAD
     # Number of examples in each class of labels
     label_counts = value_counts_fill_missing_classes(labels, K, multi_label=multi_label)
-=======
-    K:int = get_num_classes(
-        labels=labels, pred_probs=pred_probs, label_matrix=confident_joint, multi_label=multi_label
-    )
-    # Number of examples in each class of labels
-    label_counts:npt.NDArray[np.int_] = value_counts_fill_missing_classes(labels, K, multi_label=multi_label)
-    # Boolean set to true if dataset is large
-    big_dataset:bool = K * len(labels) > 1e8
->>>>>>> cc3dd110
     # Ensure labels are of type np.ndarray()
     labels = np.asarray(labels)
     if confident_joint is None or filter_by == "confident_learning":
@@ -346,7 +327,7 @@
         # Create `prune_count_matrix` with the number of examples to remove in each class and
         # leave at least min_examples_per_class examples per class.
         # `prune_count_matrix` is transposed relative to the confident_joint.
-        prune_count_matrix:npt.NDArray[np.int_] = _keep_at_least_n_per_class(
+        prune_count_matrix: npt.NDArray[np.int_] = _keep_at_least_n_per_class(
             prune_count_matrix=confident_joint.T,
             n=min_examples_per_class,
             frac_noise=frac_noise,
@@ -354,8 +335,10 @@
 
         if num_to_remove_per_class is not None:
             # Estimate joint probability distribution over label issues
-            psy:npt.NDArray["np.floating[T]"] = prune_count_matrix / np.sum(prune_count_matrix, axis=1)
-            noise_per_s:npt.NDArray["np.floating[T]"] = psy.sum(axis=1) - psy.diagonal()
+            psy: npt.NDArray["np.floating[T]"] = prune_count_matrix / np.sum(
+                prune_count_matrix, axis=1
+            )
+            noise_per_s: npt.NDArray["np.floating[T]"] = psy.sum(axis=1) - psy.diagonal()
             # Calibrate labels.t. noise rates sum to num_to_remove_per_class
             tmp = (psy.T * num_to_remove_per_class / noise_per_s).T
             np.fill_diagonal(tmp, label_counts - num_to_remove_per_class)
@@ -461,16 +444,16 @@
     labels: LabelLike,
     pred_probs: npt.NDArray["np.floating[T]"],
     return_indices_ranked_by: Optional[str] = None,
-    rank_by_kwargs:Dict={},
+    rank_by_kwargs: Dict = {},
     filter_by: str = "prune_by_noise_rate",
     frac_noise: float = 1.0,
     num_to_remove_per_class: Optional[int] = None,
-    min_examples_per_class: int=1,
+    min_examples_per_class: int = 1,
     confident_joint: Optional[np.ndarray] = None,
     n_jobs: Optional[int] = None,
     verbose: bool = False,
 ) -> npt.NDArray[Union[np.bool_, np.int_]]:
-    #TODO: add docstring in the same format as other functions with args and returns
+    # TODO: add docstring in the same format as other functions with args and returns
     """
     Finds label issues in multi-label classification data where each example can belong to more than one class.
     This is done via a one-vs-rest reduction for each class and the results are subsequently aggregated across all classes.

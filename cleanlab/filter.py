--- conflicted
+++ resolved
@@ -61,11 +61,7 @@
 
 
 def find_label_issues(
-<<<<<<< HEAD
-    labels,
-=======
     labels: LabelLike,
->>>>>>> 7b1946e7
     pred_probs: np.ndarray,
     *,
     return_indices_ranked_by: Optional[str] = None,
@@ -701,15 +697,9 @@
 
 
 def find_predicted_neq_given(
-<<<<<<< HEAD
-    labels: np.ndarray, pred_probs: np.ndarray, *, multi_label: bool = False
-) -> np.ndarray:
-    """A simple baseline approach that considers ``argmax(pred_probs) != labels`` as a label error.
-=======
     labels: LabelLike, pred_probs: np.ndarray, *, multi_label: bool = False
 ) -> np.ndarray:
     """A simple baseline approach that considers ``argmax(pred_probs) != labels`` as the examples with label issues.
->>>>>>> 7b1946e7
 
     Parameters
     ----------
@@ -840,11 +830,7 @@
 
 
 def _to_np_array(
-<<<<<<< HEAD
-    mp_arr: bytearray, dtype="int32", shape: Tuple[int, int] = None
-=======
     mp_arr: bytearray, dtype="int32", shape: Optional[Tuple[int, int]] = None
->>>>>>> 7b1946e7
 ) -> np.ndarray:  # pragma: no cover
     """multipropecessing Helper function to convert a multiprocessing
     RawArray to a numpy array."""

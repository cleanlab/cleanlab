--- conflicted
+++ resolved
@@ -151,10 +151,6 @@
             """
         )
     if adjust_pred_probs:
-<<<<<<< HEAD
-=======
-        # Check if adjust_pred_probs is supported for the chosen method
->>>>>>> e2611e76
         if method == "confidence_weighted_entropy":
             raise ValueError(f"adjust_pred_probs is not currently supported for {method}.")
         pred_probs = _subtract_confident_thresholds(

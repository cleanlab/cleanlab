# Copyright (C) 2017-2023  Cleanlab Inc.
# This file is part of cleanlab.
#
# cleanlab is free software: you can redistribute it and/or modify
# it under the terms of the GNU Affero General Public License as published
# by the Free Software Foundation, either version 3 of the License, or
# (at your option) any later version.
#
# cleanlab is distributed in the hope that it will be useful,
# but WITHOUT ANY WARRANTY; without even the implied warranty of
# MERCHANTABILITY or FITNESS FOR A PARTICULAR PURPOSE.  See the
# GNU Affero General Public License for more details.
#
# You should have received a copy of the GNU Affero General Public License
# along with cleanlab.  If not, see <https://www.gnu.org/licenses/>.

"""
Methods for analysis of classification data labeled by multiple annotators.

To analyze a fixed dataset labeled by multiple annotators, use the
:py:func:`get_label_quality_multiannotator <cleanlab.multiannotator.get_label_quality_multiannotator>` function which estimates:

* A consensus label for each example that aggregates the individual annotations more accurately than alternative aggregation via majority-vote or other algorithms used in crowdsourcing like Dawid-Skene.
* A quality score for each consensus label which measures our confidence that this label is correct.
* An analogous label quality score for each individual label chosen by one annotator for a particular example.
* An overall quality score for each annotator which measures our confidence in the overall correctness of labels obtained from this annotator.

The algorithms to compute these estimates are described in `the CROWDLAB paper <https://arxiv.org/abs/2210.06812>`_.

If you have some labeled and unlabeled data (with multiple annotators for some labeled examples) and want to decide what data to collect additional labels for,
<<<<<<< HEAD
use the :py:func:`get_active_learning_scores <cleanlab.multiannotator.get_active_learning_scores>` function, which is intended for active learning.
This function estimates an active learning quality score for each example,
which can be used to prioritize which examples are most informative to collect additional labels for.
This function is effective for settings where some examples have been labeled by one or more annotators and other examples can have no labels at all so far,
as well as settings where new labels are collected either in batches of examples or one at a time.
Here is an `example notebook <https://github.com/cleanlab/examples/blob/master/active_learning_multiannotator/active_learning.ipynb>`_ showcasing the use of this function in multiple active learning rounds.
=======
use the :py:func:`get_active_learning_scores <cleanlab.multiannotator.get_active_learning_scores>` function, which is intended for active learning. 
This function estimates an ActiveLab quality score for each example,
which can be used to prioritize which examples are most informative to collect additional labels for.
This function is effective for settings where some examples have been labeled by one or more annotators and other examples can have no labels at all so far,
as well as settings where new labels are collected either in batches of examples or one at a time. 
Here is an `example notebook <https://github.com/cleanlab/examples/blob/master/active_learning_multiannotator/active_learning.ipynb>`_ showcasing the use of this ActiveLab method for active learning with data re-labeling.

The algorithms to compute these active learning scores are described in `the ActiveLab paper <https://arxiv.org/abs/2301.11856>`_.
>>>>>>> 44081c65

Each of the main functions in this module utilizes any trained classifier model.
Variants of these functions are provided for settings where you have trained an ensemble of multiple models.
"""

import warnings
import numpy as np
import pandas as pd

from typing import List, Dict, Any, Union, Tuple, Optional

from cleanlab.rank import get_label_quality_scores
from cleanlab.internal.util import get_num_classes, value_counts
from cleanlab.internal.constants import CLIPPING_LOWER_BOUND

from cleanlab.internal.multiannotator_utils import (
    assert_valid_inputs_multiannotator,
    assert_valid_pred_probs,
    check_consensus_label_classes,
    find_best_temp_scaler,
    temp_scale_pred_probs,
)


def get_label_quality_multiannotator(
    labels_multiannotator: Union[pd.DataFrame, np.ndarray],
    pred_probs: np.ndarray,
    *,
    consensus_method: Union[str, List[str]] = "best_quality",
    quality_method: str = "crowdlab",
    calibrate_probs: bool = False,
    return_detailed_quality: bool = True,
    return_annotator_stats: bool = True,
    return_weights: bool = False,
    verbose: bool = True,
    label_quality_score_kwargs: dict = {},
) -> Dict[str, Any]:
    """Returns label quality scores for each example and for each annotator in a dataset labeled by multiple annotators.

    This function is for multiclass classification datasets where examples have been labeled by
    multiple annotators (not necessarily the same number of annotators per example).

    It computes one consensus label for each example that best accounts for the labels chosen by each
    annotator (and their quality), as well as a consensus quality score for how confident we are that this consensus label is actually correct.
    It also computes similar quality scores for each annotator's individual labels, and the quality of each annotator.
    Scores are between 0 and 1 (estimated via methods like CROWDLAB); lower scores indicate labels/annotators less likely to be correct.

    To decide what data to collect additional labels for, try the :py:func:`get_active_learning_scores <cleanlab.multiannotator.get_active_learning_scores>`
    (ActiveLab) function, which is intended for active learning with multiple annotators.

    Parameters
    ----------
    labels_multiannotator : pd.DataFrame of np.ndarray
        2D pandas DataFrame or array of multiple given labels for each example with shape ``(N, M)``,
        where N is the number of examples and M is the number of annotators.
        ``labels_multiannotator[n][m]`` = label for n-th example given by m-th annotator.

        For a dataset with K classes, each given label must be an integer in 0, 1, ..., K-1 or ``NaN`` if this annotator did not label a particular example.
        If you have string or other differently formatted labels, you can convert them to the proper format using :py:func:`format_multiannotator_labels <cleanlab.internal.multiannotator_utils.format_multiannotator_labels>`.
        If pd.DataFrame, column names should correspond to each annotator's ID.
    pred_probs : np.ndarray
        An array of shape ``(N, K)`` of predicted class probabilities from a trained classifier model.
        Predicted probabilities in the same format expected by the :py:func:`get_label_quality_scores <cleanlab.rank.get_label_quality_scores>`.
    consensus_method : str or List[str], default = "majority_vote"
        Specifies the method used to aggregate labels from multiple annotators into a single consensus label.
        Options include:

        * ``majority_vote``: consensus obtained using a simple majority vote among annotators, with ties broken via ``pred_probs``.
        * ``best_quality``: consensus obtained by selecting the label with highest label quality (quality determined by method specified in ``quality_method``).

        A List may be passed if you want to consider multiple methods for producing consensus labels.
        If a List is passed, then the 0th element of the list is the method used to produce columns `consensus_label`, `consensus_quality_score`, `annotator_agreement` in the returned DataFrame.
        The remaning (1st, 2nd, 3rd, etc.) elements of this list are output as extra columns in the returned pandas DataFrame with names formatted as:
        `consensus_label_SUFFIX`, `consensus_quality_score_SUFFIX` where `SUFFIX` = each element of this
        list, which must correspond to a valid method for computing consensus labels.
    quality_method : str, default = "crowdlab"
        Specifies the method used to calculate the quality of the consensus label.
        Options include:

        * ``crowdlab``: an emsemble method that weighs both the annotators' labels as well as the model's prediction.
        * ``agreement``: the fraction of annotators that agree with the consensus label.
    calibrate_probs : bool, default = False
        Boolean value that specifies whether the provided `pred_probs` should be re-calibrated to better match the annotators' empirical label distribution.
        We recommend setting this to True in active learning applications, in order to prevent overconfident models from suggesting the wrong examples to collect labels for.
    return_detailed_quality: bool, default = True
        Boolean to specify if `detailed_label_quality` is returned.
    return_annotator_stats : bool, default = True
        Boolean to specify if `annotator_stats` is returned.
    return_weights : bool, default = False
        Boolean to specify if `model_weight` and `annotator_weight` is returned.
        Model and annotator weights are applicable for ``quality_method == crowdlab``, will return ``None`` for any other quality methods.
    verbose : bool, default = True
        Important warnings and other printed statements may be suppressed if ``verbose`` is set to ``False``.
    label_quality_score_kwargs : dict, optional
        Keyword arguments to pass into :py:func:`get_label_quality_scores <cleanlab.rank.get_label_quality_scores>`.

    Returns
    -------
    labels_info : dict
        Dictionary containing up to 5 pandas DataFrame with keys as below:

        ``label_quality`` : pandas.DataFrame
            pandas DataFrame in which each row corresponds to one example, with columns:

            * ``num_annotations``: the number of annotators that have labeled each example.
            * ``consensus_label``: the single label that is best for each example (you can control how it is derived from all annotators' labels via the argument: ``consensus_method``).
            * ``annotator_agreement``: the fraction of annotators that agree with the consensus label (only consider the annotators that labeled that particular example).
            * ``consensus_quality_score``: label quality score for consensus label, calculated by the method specified in ``quality_method``.

        ``detailed_label_quality`` : pandas.DataFrame
            Only returned if `return_detailed_quality=True`.
            Returns a pandas DataFrame with columns `quality_annotator_1`, `quality_annotator_2`, ..., `quality_annotator_M` where each entry is
            the label quality score for the labels provided by each annotator (is ``NaN`` for examples which this annotator did not label).

        ``annotator_stats`` : pandas.DataFrame
            Only returned if `return_annotator_stats=True`.
            Returns overall statistics about each annotator, sorted by lowest annotator_quality first.
            pandas DataFrame in which each row corresponds to one annotator (the row IDs correspond to annotator IDs), with columns:

            * ``annotator_quality``: overall quality of a given annotator's labels, calculated by the method specified in ``quality_method``.
            * ``num_examples_labeled``: number of examples annotated by a given annotator.
            * ``agreement_with_consensus``: fraction of examples where a given annotator agrees with the consensus label.
            * ``worst_class``: the class that is most frequently mislabeled by a given annotator.

        ``model_weight`` : float
            Only returned if `return_weights=True`. It is only applicable for ``quality_method == crowdlab``.
            The model weight specifies the weight of classifier model in weighted averages used to estimate label quality
            This number is an estimate of how trustworthy the model is relative the annotators.

        ``annotator_weight`` : np.ndarray
            Only returned if `return_weights=True`. It is only applicable for ``quality_method == crowdlab``.
            An array of shape ``(M,)`` where M is the number of annotators, specifying the weight of each annotator in weighted averages used to estimate label quality.
            These weights are estimates of how trustworthy each annotator is relative to the other annotators.

    """

    if isinstance(labels_multiannotator, np.ndarray):
        labels_multiannotator = pd.DataFrame(labels_multiannotator)

    if return_weights == True and quality_method != "crowdlab":
        raise ValueError(
            "Model and annotator weights are only applicable to the crowdlab quality method. "
            "Either set return_weights=False or quality_method='crowdlab'."
        )

    assert_valid_inputs_multiannotator(labels_multiannotator, pred_probs)

    # Count number of non-NaN values for each example
    num_annotations = labels_multiannotator.count(axis=1).to_numpy()

    # calibrate pred_probs
    if calibrate_probs:
        optimal_temp = find_best_temp_scaler(labels_multiannotator, pred_probs)
        pred_probs = temp_scale_pred_probs(pred_probs, optimal_temp)

    if not isinstance(consensus_method, list):
        consensus_method = [consensus_method]

    if "best_quality" in consensus_method or "majority_vote" in consensus_method:
        majority_vote_label = get_majority_vote_label(
            labels_multiannotator=labels_multiannotator,
            pred_probs=pred_probs,
            verbose=False,
        )
        (
            MV_annotator_agreement,
            MV_consensus_quality_score,
            MV_post_pred_probs,
            MV_model_weight,
            MV_annotator_weight,
        ) = _get_consensus_stats(
            labels_multiannotator=labels_multiannotator,
            pred_probs=pred_probs,
            num_annotations=num_annotations,
            consensus_label=majority_vote_label,
            quality_method=quality_method,
            verbose=verbose,
            label_quality_score_kwargs=label_quality_score_kwargs,
        )

    label_quality = pd.DataFrame({"num_annotations": num_annotations})
    valid_methods = ["majority_vote", "best_quality"]
    main_method = True

    for curr_method in consensus_method:
        # geting consensus label and stats
        if curr_method == "majority_vote":
            consensus_label = majority_vote_label
            annotator_agreement = MV_annotator_agreement
            consensus_quality_score = MV_consensus_quality_score
            post_pred_probs = MV_post_pred_probs
            model_weight = MV_model_weight
            annotator_weight = MV_annotator_weight

        elif curr_method == "best_quality":
            consensus_label = np.full(len(majority_vote_label), np.nan)
            for i in range(len(consensus_label)):
                max_pred_probs_ind = np.where(
                    MV_post_pred_probs[i] == np.max(MV_post_pred_probs[i])
                )[0]
                if len(max_pred_probs_ind) == 1:
                    consensus_label[i] = max_pred_probs_ind[0]
                else:
                    consensus_label[i] = majority_vote_label[i]
            consensus_label = consensus_label.astype("int64")  # convert all label types to int

            (
                annotator_agreement,
                consensus_quality_score,
                post_pred_probs,
                model_weight,
                annotator_weight,
            ) = _get_consensus_stats(
                labels_multiannotator=labels_multiannotator,
                pred_probs=pred_probs,
                num_annotations=num_annotations,
                consensus_label=consensus_label,
                quality_method=quality_method,
                verbose=verbose,
                label_quality_score_kwargs=label_quality_score_kwargs,
            )

        else:
            raise ValueError(
                f"""
                {curr_method} is not a valid consensus method!
                Please choose a valid consensus_method: {valid_methods}
                """
            )

        if verbose:
            # check if any classes no longer appear in the set of consensus labels
            check_consensus_label_classes(
                labels_multiannotator=labels_multiannotator,
                consensus_label=consensus_label,
                consensus_method=curr_method,
            )

        # saving stats into dataframe, computing additional stats if specified
        if main_method:
            (
                label_quality["consensus_label"],
                label_quality["consensus_quality_score"],
                label_quality["annotator_agreement"],
            ) = (
                consensus_label,
                consensus_quality_score,
                annotator_agreement,
            )

            label_quality = label_quality.reindex(
                columns=[
                    "consensus_label",
                    "consensus_quality_score",
                    "annotator_agreement",
                    "num_annotations",
                ]
            )

            if return_detailed_quality:
                # Compute the label quality scores for each annotators' labels
                detailed_label_quality = labels_multiannotator.apply(
                    _get_annotator_label_quality_score,
                    pred_probs=post_pred_probs,
                    label_quality_score_kwargs=label_quality_score_kwargs,
                )
                detailed_label_quality = detailed_label_quality.add_prefix("quality_annotator_")

            if return_annotator_stats:
                annotator_stats = _get_annotator_stats(
                    labels_multiannotator=labels_multiannotator,
                    pred_probs=post_pred_probs,
                    consensus_label=consensus_label,
                    num_annotations=num_annotations,
                    annotator_agreement=annotator_agreement,
                    model_weight=model_weight,
                    annotator_weight=annotator_weight,
                    consensus_quality_score=consensus_quality_score,
                    quality_method=quality_method,
                )

            main_method = False

        else:
            (
                label_quality[f"consensus_label_{curr_method}"],
                label_quality[f"consensus_quality_score_{curr_method}"],
                label_quality[f"annotator_agreement_{curr_method}"],
            ) = (
                consensus_label,
                consensus_quality_score,
                annotator_agreement,
            )

    labels_info = {
        "label_quality": label_quality,
    }

    if return_detailed_quality:
        labels_info["detailed_label_quality"] = detailed_label_quality
    if return_annotator_stats:
        labels_info["annotator_stats"] = annotator_stats
    if return_weights:
        labels_info["model_weight"] = model_weight
        labels_info["annotator_weight"] = annotator_weight

    return labels_info


def get_label_quality_multiannotator_ensemble(
    labels_multiannotator: Union[pd.DataFrame, np.ndarray],
    pred_probs: np.ndarray,
    *,
    calibrate_probs: bool = False,
    return_detailed_quality: bool = True,
    return_annotator_stats: bool = True,
    return_weights: bool = False,
    verbose: bool = True,
    label_quality_score_kwargs: dict = {},
) -> Dict[str, Any]:
    """Returns label quality scores for each example and for each annotator, based on predictions from an ensemble of models.

    This function is similar to :py:func:`get_label_quality_multiannotator <cleanlab.multiannotator.get_label_quality_multiannotator>` but for settings where
    you have trained an ensemble of multiple classifier models rather than a single model.

    Parameters
    ----------
    labels_multiannotator : pd.DataFrame of np.ndarray
        Multiannotator labels in the same format expected by :py:func:`get_label_quality_multiannotator <cleanlab.multiannotator.get_label_quality_multiannotator>`.
    pred_probs : np.ndarray
        An array of shape ``(P, N, K)`` where P is the number of models, consisting of predicted class probabilities from the ensemble models.
        Each set of predicted probabilities with shape ``(N, K)`` is in the same format expected by the :py:func:`get_label_quality_scores <cleanlab.rank.get_label_quality_scores>`.
    calibrate_probs : bool, default = False
        Boolean value as expected by :py:func:`get_label_quality_multiannotator <cleanlab.multiannotator.get_label_quality_multiannotator>`.
    return_detailed_quality: bool, default = True
        Boolean value as expected by :py:func:`get_label_quality_multiannotator <cleanlab.multiannotator.get_label_quality_multiannotator>`.
    return_annotator_stats : bool, default = True
        Boolean value as expected by :py:func:`get_label_quality_multiannotator <cleanlab.multiannotator.get_label_quality_multiannotator>`.
    return_weights : bool, default = False
        Boolean value as expected by :py:func:`get_label_quality_multiannotator <cleanlab.multiannotator.get_label_quality_multiannotator>`.
    verbose : bool, default = True
        Boolean value as expected by :py:func:`get_label_quality_multiannotator <cleanlab.multiannotator.get_label_quality_multiannotator>`.
    label_quality_score_kwargs : dict, optional
        Keyword arguments in the same format expected by py:func:`get_label_quality_multiannotator <cleanlab.multiannotator.get_label_quality_multiannotator>`.

    Returns
    -------
    labels_info : dict
        Dictionary containing up to 5 pandas DataFrame with keys as below:

        ``label_quality`` : pandas.DataFrame
            Similar to output as :py:func:`get_label_quality_multiannotator <cleanlab.multiannotator.get_label_quality_multiannotator>`.

        ``detailed_label_quality`` : pandas.DataFrame
            Similar to output as :py:func:`get_label_quality_multiannotator <cleanlab.multiannotator.get_label_quality_multiannotator>`.

        ``annotator_stats`` : pandas.DataFrame
            Similar to output as :py:func:`get_label_quality_multiannotator <cleanlab.multiannotator.get_label_quality_multiannotator>`.

        ``model_weight`` : np.ndarray
            Only returned if `return_weights=True`.
            An array of shape ``(P,)`` where is the number of models in the ensemble, specifying the weight of each classifier model in weighted averages used to estimate label quality.
            These weigthts is an estimate of how trustworthy the model is relative the annotators.
            An array of shape ``(P,)`` where is the number of models in the ensemble, specifying the model weight used in weighted averages.

        ``annotator_weight`` : np.ndarray
            Only returned if `return_weights=True`.
            Similar to output as :py:func:`get_label_quality_multiannotator <cleanlab.multiannotator.get_label_quality_multiannotator>`.

    See Also
    --------
    get_label_quality_multiannotator
    """
    if isinstance(labels_multiannotator, np.ndarray):
        labels_multiannotator = pd.DataFrame(labels_multiannotator)

    assert_valid_inputs_multiannotator(labels_multiannotator, pred_probs, ensemble=True)

    # Count number of non-NaN values for each example
    num_annotations = labels_multiannotator.count(axis=1).to_numpy()

    # temp scale pred_probs
    if calibrate_probs:
        for i in range(len(pred_probs)):
            curr_pred_probs = pred_probs[i]
            optimal_temp = find_best_temp_scaler(labels_multiannotator, curr_pred_probs)
            pred_probs[i] = temp_scale_pred_probs(curr_pred_probs, optimal_temp)

    label_quality = pd.DataFrame({"num_annotations": num_annotations})

    # get majority vote stats
    avg_pred_probs = np.mean(pred_probs, axis=0)
    majority_vote_label = get_majority_vote_label(
        labels_multiannotator=labels_multiannotator,
        pred_probs=avg_pred_probs,
        verbose=False,
    )
    (
        MV_annotator_agreement,
        MV_consensus_quality_score,
        MV_post_pred_probs,
        MV_model_weight,
        MV_annotator_weight,
    ) = _get_consensus_stats(
        labels_multiannotator=labels_multiannotator,
        pred_probs=pred_probs,
        num_annotations=num_annotations,
        consensus_label=majority_vote_label,
        verbose=verbose,
        ensemble=True,
        **label_quality_score_kwargs,
    )

    # get crowdlab stats
    consensus_label = np.full(len(majority_vote_label), np.nan)
    for i in range(len(consensus_label)):
        max_pred_probs_ind = np.where(MV_post_pred_probs[i] == np.max(MV_post_pred_probs[i]))[0]
        if len(max_pred_probs_ind) == 1:
            consensus_label[i] = max_pred_probs_ind[0]
        else:
            consensus_label[i] = majority_vote_label[i]
    consensus_label = consensus_label.astype("int64")  # convert all label types to int

    (
        annotator_agreement,
        consensus_quality_score,
        post_pred_probs,
        model_weight,
        annotator_weight,
    ) = _get_consensus_stats(
        labels_multiannotator=labels_multiannotator,
        pred_probs=pred_probs,
        num_annotations=num_annotations,
        consensus_label=consensus_label,
        verbose=verbose,
        ensemble=True,
        **label_quality_score_kwargs,
    )

    if verbose:
        # check if any classes no longer appear in the set of consensus labels
        check_consensus_label_classes(
            labels_multiannotator=labels_multiannotator,
            consensus_label=consensus_label,
            consensus_method="crowdlab",
        )

    (
        label_quality["consensus_label"],
        label_quality["consensus_quality_score"],
        label_quality["annotator_agreement"],
    ) = (
        consensus_label,
        consensus_quality_score,
        annotator_agreement,
    )

    label_quality = label_quality.reindex(
        columns=[
            "consensus_label",
            "consensus_quality_score",
            "annotator_agreement",
            "num_annotations",
        ]
    )

    if return_detailed_quality:
        # Compute the label quality scores for each annotators' labels
        detailed_label_quality = labels_multiannotator.apply(
            _get_annotator_label_quality_score,
            pred_probs=post_pred_probs,
            **label_quality_score_kwargs,
        )
        detailed_label_quality = detailed_label_quality.add_prefix("quality_annotator_")

    if return_annotator_stats:
        annotator_stats = _get_annotator_stats(
            labels_multiannotator=labels_multiannotator,
            pred_probs=post_pred_probs,
            consensus_label=consensus_label,
            num_annotations=num_annotations,
            annotator_agreement=annotator_agreement,
            model_weight=np.mean(model_weight),  # use average model weight when scoring annotators
            annotator_weight=annotator_weight,
            consensus_quality_score=consensus_quality_score,
        )

    labels_info = {
        "label_quality": label_quality,
    }

    if return_detailed_quality:
        labels_info["detailed_label_quality"] = detailed_label_quality
    if return_annotator_stats:
        labels_info["annotator_stats"] = annotator_stats
    if return_weights:
        labels_info["model_weight"] = model_weight
        labels_info["annotator_weight"] = annotator_weight

    return labels_info


def get_active_learning_scores(
    labels_multiannotator: Union[pd.DataFrame, np.ndarray],
    pred_probs: np.ndarray,
    pred_probs_unlabeled: Optional[np.ndarray] = None,
) -> Tuple[np.ndarray, np.ndarray]:
    """Returns an ActiveLab quality score for each example in the dataset, to estimate which examples are most informative to (re)label next in active learning.

    We consider settings where one example can be labeled by one or more annotators and some examples have no labels at all so far.

    The score is in between 0 and 1, and can be used to prioritize what data to collect additional labels for.
    Lower scores indicate examples whose true label we are least confident about based on the current data;
    collecting additional labels for these low-scoring examples will be more informative than collecting labels for other examples.
    To use an annotation budget most efficiently, select a batch of examples with the lowest scores and collect one additional label for each example,
    and repeat this process after retraining your classifier.

    To analyze a fixed dataset labeled by multiple annotators rather than collecting additional labels, try the
    :py:func:`get_label_quality_multiannotator <cleanlab.multiannotator.get_label_quality_multiannotator>` (CROWDLAB) function instead.

    Parameters
    ----------
    labels_multiannotator : pd.DataFrame of np.ndarray
        2D pandas DataFrame or array of multiple given labels for each example with shape ``(N, M)``,
        where N is the number of examples and M is the number of annotators. Note that this function also works with
        datasets where there is only one annotator (M=1).
        For more details, labels in the same format expected by the :py:func:`get_label_quality_multiannotator <cleanlab.multiannotator.get_label_quality_multiannotator>`.
        Note that examples that have no annotator labels should not be included in this DataFrame/array.
    pred_probs : np.ndarray
        An array of shape ``(N, K)`` of predicted class probabilities from a trained classifier model.
        Predicted probabilities in the same format expected by the :py:func:`get_label_quality_scores <cleanlab.rank.get_label_quality_scores>`.
    pred_probs_unlabeled : np.ndarray, optional
        An array of shape ``(N, K)`` of predicted class probabilities from a trained classifier model for examples that have no annotator labels.
        Predicted probabilities in the same format expected by the :py:func:`get_label_quality_scores <cleanlab.rank.get_label_quality_scores>`.

    Returns
    -------
    active_learning_scores : np.ndarray
        Array of shape ``(N,)`` indicating the ActiveLab quality scores for each example.
        Examples with the lowest scores are those we should label next in order to maximally improve our classifier model.

    active_learning_scores_unlabeled : np.ndarray
        Array of shape ``(N,)`` indicating the active learning quality scores for each unlabeled example.
        Returns an empty array if no unlabeled data is provided.
        Examples with the lowest scores are those we should label next in order to maximally improve our classifier model
        (scores for unlabeled data are directly comparable with the `active_learning_scores` for labeled data).
    """

    if isinstance(labels_multiannotator, np.ndarray):
        labels_multiannotator = pd.DataFrame(labels_multiannotator)

    assert_valid_pred_probs(pred_probs=pred_probs, pred_probs_unlabeled=pred_probs_unlabeled)

    num_classes = get_num_classes(pred_probs=pred_probs)

    # if all examples are only labeled by a single annotator
    if labels_multiannotator.apply(lambda s: len(s.dropna()) == 1, axis=1).all():
        optimal_temp = 1.0  # do not temp scale for single annotator case, temperature is defined here for later use

        assert_valid_inputs_multiannotator(
            labels_multiannotator, pred_probs, allow_single_label=True
        )

        consensus_label = get_majority_vote_label(
            labels_multiannotator=labels_multiannotator,
            pred_probs=pred_probs,
            verbose=False,
        )
        quality_of_consensus_labeled = get_label_quality_scores(consensus_label, pred_probs)
        model_weight = 1
        annotator_weight = np.full(labels_multiannotator.shape[1], 1)
        avg_annotator_weight = np.mean(annotator_weight)

    else:
        optimal_temp = find_best_temp_scaler(labels_multiannotator, pred_probs)
        pred_probs = temp_scale_pred_probs(pred_probs, optimal_temp)

        multiannotator_info = get_label_quality_multiannotator(
            labels_multiannotator,
            pred_probs,
            return_annotator_stats=False,
            return_detailed_quality=False,
            return_weights=True,
        )

        quality_of_consensus_labeled = multiannotator_info["label_quality"][
            "consensus_quality_score"
        ]
        model_weight = multiannotator_info["model_weight"]
        annotator_weight = multiannotator_info["annotator_weight"]
        avg_annotator_weight = np.mean(annotator_weight)

    # compute scores for labeled data
    active_learning_scores = np.full(len(labels_multiannotator), np.nan)
    for i in range(len(active_learning_scores)):
        annotator_labels = labels_multiannotator.iloc[i]
        active_learning_scores[i] = np.average(
            (quality_of_consensus_labeled[i], 1 / num_classes),
            weights=(
                np.sum(annotator_weight[annotator_labels.notna()]) + model_weight,
                avg_annotator_weight,
            ),
        )

    # compute scores for unlabeled data
    if pred_probs_unlabeled is not None:
        pred_probs_unlabeled = temp_scale_pred_probs(pred_probs_unlabeled, optimal_temp)
        quality_of_consensus_unlabeled = np.max(pred_probs_unlabeled, axis=1)

        active_learning_scores_unlabeled = np.average(
            np.stack(
                [
                    quality_of_consensus_unlabeled,
                    np.full(len(quality_of_consensus_unlabeled), 1 / num_classes),
                ]
            ),
            weights=[model_weight, avg_annotator_weight],
            axis=0,
        )

    else:
        active_learning_scores_unlabeled = np.array([])

    return active_learning_scores, active_learning_scores_unlabeled


def get_active_learning_scores_ensemble(
    labels_multiannotator: Union[pd.DataFrame, np.ndarray],
    pred_probs: np.ndarray,
    pred_probs_unlabeled: Optional[np.ndarray] = None,
) -> Tuple[np.ndarray, np.ndarray]:
    """Returns an ActiveLab quality score for each example in the dataset, based on predictions from an ensemble of models.

    This function is similar to :py:func:`get_active_learning_scores <cleanlab.multiannotator.get_active_learning_scores>` but allows for an
    ensemble of multiple classifier models to be trained and will aggregate predictions from the models to compute the ActiveLab quality score.

    Parameters
    ----------
    labels_multiannotator : pd.DataFrame or np.ndarray
        Multiannotator labels in the same format expected by :py:func:`get_active_learning_scores <cleanlab.multiannotator.get_active_learning_scores>`.
    pred_probs : np.ndarray
        An array of shape ``(P, N, K)`` where P is the number of models, consisting of predicted class probabilities from the ensemble models.
        Note that this function also works with datasets where there is only one annotator (M=1).
        Each set of predicted probabilities with shape ``(N, K)`` is in the same format expected by the :py:func:`get_label_quality_scores <cleanlab.rank.get_label_quality_scores>`.
    pred_probs_unlabeled : np.ndarray, optional
        An array of shape ``(P, N, K)`` where P is the number of models, consisting of predicted class probabilities from a trained classifier model
        for examples that have no annotated labels so far (but which we may want to label in the future, and hence compute active learning quality scores for).
        Each set of predicted probabilities with shape ``(N, K)`` is in the same format expected by the :py:func:`get_label_quality_scores <cleanlab.rank.get_label_quality_scores>`.

    Returns
    -------
    active_learning_scores : np.ndarray
        Similar to output as :py:func:`get_label_quality_scores <cleanlab.multiannotator.get_label_quality_scores>`.
    active_learning_scores_unlabeled : np.ndarray
        Similar to output as :py:func:`get_label_quality_scores <cleanlab.multiannotator.get_label_quality_scores>`.

    See Also
    --------
    get_active_learning_scores
    """

    if isinstance(labels_multiannotator, np.ndarray):
        labels_multiannotator = pd.DataFrame(labels_multiannotator)

    assert_valid_pred_probs(
        pred_probs=pred_probs, pred_probs_unlabeled=pred_probs_unlabeled, ensemble=True
    )

    num_classes = get_num_classes(pred_probs=pred_probs[0])

    # temp scale pred_probs

    # if all examples are only labeled by a single annotator
    if labels_multiannotator.apply(lambda s: len(s.dropna()) == 1, axis=1).all():
        # do not temp scale for single annotator case, temperature is defined here for later use
        optimal_temp = np.full(len(pred_probs), 1.0)

        assert_valid_inputs_multiannotator(
            labels_multiannotator, pred_probs, ensemble=True, allow_single_label=True
        )

        avg_pred_probs = np.mean(pred_probs, axis=0)
        consensus_label = get_majority_vote_label(
            labels_multiannotator=labels_multiannotator,
            pred_probs=avg_pred_probs,
            verbose=False,
        )
        quality_of_consensus_labeled = get_label_quality_scores(consensus_label, avg_pred_probs)
        model_weight = np.full(len(pred_probs), 1)
        annotator_weight = np.full(labels_multiannotator.shape[1], 1)
        avg_annotator_weight = np.mean(annotator_weight)

    else:
        optimal_temp = np.full(len(pred_probs), np.NaN)
        for i in range(len(pred_probs)):
            curr_pred_probs = pred_probs[i]
            curr_optimal_temp = find_best_temp_scaler(labels_multiannotator, curr_pred_probs)
            pred_probs[i] = temp_scale_pred_probs(curr_pred_probs, curr_optimal_temp)
            optimal_temp[i] = curr_optimal_temp

        multiannotator_info = get_label_quality_multiannotator_ensemble(
            labels_multiannotator,
            pred_probs,
            return_annotator_stats=False,
            return_detailed_quality=False,
            return_weights=True,
        )

        quality_of_consensus_labeled = multiannotator_info["label_quality"][
            "consensus_quality_score"
        ]
        model_weight = multiannotator_info["model_weight"]
        annotator_weight = multiannotator_info["annotator_weight"]
        avg_annotator_weight = np.mean(annotator_weight)

    # compute scores for labeled data
    active_learning_scores = np.full(len(labels_multiannotator), np.nan)
    for i in range(len(active_learning_scores)):
        annotator_labels = labels_multiannotator.iloc[i]
        active_learning_scores[i] = np.average(
            (quality_of_consensus_labeled[i], 1 / num_classes),
            weights=(
                np.sum(annotator_weight[annotator_labels.notna()]) + np.sum(model_weight),
                avg_annotator_weight,
            ),
        )

    # compute scores for unlabeled data
    if pred_probs_unlabeled is not None:
        for i in range(len(pred_probs_unlabeled)):
            pred_probs_unlabeled[i] = temp_scale_pred_probs(
                pred_probs_unlabeled[i], optimal_temp[i]
            )

        avg_pred_probs_unlabeled = np.mean(pred_probs_unlabeled, axis=0)
        consensus_label_unlabeled = get_majority_vote_label(
            np.argmax(pred_probs_unlabeled, axis=2).T,
            avg_pred_probs_unlabeled,
        )
        modified_pred_probs_unlabeled = np.average(
            np.concatenate(
                (
                    pred_probs_unlabeled,
                    np.full(pred_probs_unlabeled.shape[1:], 1 / num_classes)[np.newaxis, :, :],
                )
            ),
            weights=np.concatenate((model_weight, np.array([avg_annotator_weight]))),
            axis=0,
        )

        active_learning_scores_unlabeled = get_label_quality_scores(
            consensus_label_unlabeled, modified_pred_probs_unlabeled
        )
    else:
        active_learning_scores_unlabeled = np.array([])

    return active_learning_scores, active_learning_scores_unlabeled


def get_majority_vote_label(
    labels_multiannotator: Union[pd.DataFrame, np.ndarray],
    pred_probs: Optional[np.ndarray] = None,
    verbose: bool = True,
) -> np.ndarray:
    """Returns the majority vote label for each example, aggregated from the labels given by multiple annotators.

    Parameters
    ----------
    labels_multiannotator : pd.DataFrame or np.ndarray
        2D pandas DataFrame or array of multiple given labels for each example with shape ``(N, M)``,
        where N is the number of examples and M is the number of annotators.
        For more details, labels in the same format expected by the :py:func:`get_label_quality_multiannotator <cleanlab.multiannotator.get_label_quality_multiannotator>`.
    pred_probs : np.ndarray, optional
        An array of shape ``(N, K)`` of model-predicted probabilities, ``P(label=k|x)``.
        For details, predicted probabilities in the same format expected by :py:func:`get_label_quality_multiannotator <cleanlab.multiannotator.get_label_quality_multiannotator>`.
    verbose : bool, optional
        Important warnings and other printed statements may be suppressed if ``verbose`` is set to ``False``.
    Returns
    -------
    consensus_label: np.ndarray
        An array of shape ``(N,)`` with the majority vote label aggregated from all annotators.

        In the event of majority vote ties, ties are broken in the following order:
        using the model ``pred_probs`` (if provided) and selecting the class with highest predicted probability,
        using the empirical class frequencies and selecting the class with highest frequency,
        using an initial annotator quality score and selecting the class that has been labeled by annotators with higher quality,
        and lastly by random selection.
    """

    if isinstance(labels_multiannotator, np.ndarray):
        labels_multiannotator = pd.DataFrame(labels_multiannotator)

    if verbose:
        assert_valid_inputs_multiannotator(
            labels_multiannotator, pred_probs, allow_single_label=True
        )

    majority_vote_label = np.full(len(labels_multiannotator), np.nan)
    mode_labels_multiannotator = labels_multiannotator.mode(axis=1)

    nontied_idx = []
    tied_idx = dict()

    # obtaining consensus using annotator majority vote
    for idx in range(len(mode_labels_multiannotator)):
        label_mode = mode_labels_multiannotator.iloc[idx].dropna().astype(int).to_numpy()
        if len(label_mode) == 1:
            majority_vote_label[idx] = label_mode[0]
            nontied_idx.append(idx)
        else:
            tied_idx[idx] = label_mode

    # tiebreak 1: using pred_probs (if provided)
    if pred_probs is not None and len(tied_idx) > 0:
        for idx, label_mode in tied_idx.copy().items():
            max_pred_probs = np.where(
                pred_probs[idx, label_mode] == np.max(pred_probs[idx, label_mode])
            )[0]
            if len(max_pred_probs) == 1:
                majority_vote_label[idx] = label_mode[max_pred_probs[0]]
                del tied_idx[idx]
            else:
                tied_idx[idx] = label_mode[max_pred_probs]

    # tiebreak 2: using empirical class frequencies
    if len(tied_idx) > 0:
        if pred_probs is not None:
            num_classes = pred_probs.shape[1]
        else:
            num_classes = int(
                np.nanmax(labels_multiannotator.replace({pd.NA: np.NaN}).astype(float).values) + 1
            )
        class_frequencies = labels_multiannotator.apply(
            lambda s: pd.Series(np.bincount(s[s.notna()], minlength=num_classes)), axis=1
        ).sum()
        for idx, label_mode in tied_idx.copy().items():
            max_frequency = np.where(
                class_frequencies[label_mode] == np.max(class_frequencies[label_mode])
            )[0]
            if len(max_frequency) == 1:
                majority_vote_label[idx] = label_mode[max_frequency[0]]
                del tied_idx[idx]
            else:
                tied_idx[idx] = label_mode[max_frequency]

    # tiebreak 3: using initial annotator quality scores
    if len(tied_idx) > 0:
        nontied_majority_vote_label = majority_vote_label[nontied_idx]
        nontied_labels_multiannotator = labels_multiannotator.iloc[nontied_idx]
        annotator_agreement_with_consensus = nontied_labels_multiannotator.apply(
            lambda s: np.mean(s[pd.notna(s)] == nontied_majority_vote_label[pd.notna(s)]),
            axis=0,
        ).to_numpy()
        for idx, label_mode in tied_idx.copy().items():
            label_quality_score = np.array(
                [
                    np.mean(
                        annotator_agreement_with_consensus[
                            labels_multiannotator.iloc[idx][
                                labels_multiannotator.iloc[idx] == label
                            ].index.values
                        ]
                    )
                    for label in label_mode
                ]
            )
            max_score = np.where(label_quality_score == label_quality_score.max())[0]
            if len(max_score) == 1:
                majority_vote_label[idx] = label_mode[max_score[0]]
                del tied_idx[idx]
            else:
                tied_idx[idx] = label_mode[max_score]

    # if still tied, break by random selection
    if len(tied_idx) > 0:
        warnings.warn(
            f"breaking ties of examples {list(tied_idx.keys())} by random selection, you may want to set seed for reproducability"
        )
        for idx, label_mode in tied_idx.items():
            majority_vote_label[idx] = np.random.choice(label_mode)

    if verbose:
        # check if any classes no longer appear in the set of consensus labels
        check_consensus_label_classes(
            labels_multiannotator=labels_multiannotator,
            consensus_label=majority_vote_label,
            consensus_method="majority_vote",
        )

    return majority_vote_label.astype("int64")


def convert_long_to_wide_dataset(
    labels_multiannotator_long: pd.DataFrame,
) -> pd.DataFrame:
    """Converts a long format dataset to wide format which is suitable for passing into
    :py:func:`get_label_quality_multiannotator <cleanlab.multiannotator.get_label_quality_multiannotator>`.

    Dataframe must contain three columns named:

    #. ``task`` representing each example labeled by the annotators
    #. ``annotator`` representing each annotator
    #. ``label`` representing the label given by an annotator for the corresponding task (i.e. example)

    Parameters
    ----------
    labels_multiannotator_long : pd.DataFrame
        pandas DataFrame in long format with three columns named ``task``, ``annotator`` and ``label``

    Returns
    -------
    labels_multiannotator_wide : pd.DataFrame
        pandas DataFrame of the proper format to be passed as ``labels_multiannotator`` for the other ``cleanlab.multiannotator`` functions.
    """
    labels_multiannotator_wide = labels_multiannotator_long.pivot(
        index="task", columns="annotator", values="label"
    )
    labels_multiannotator_wide.index.name = None
    labels_multiannotator_wide.columns.name = None
    return labels_multiannotator_wide


def _get_consensus_stats(
    labels_multiannotator: pd.DataFrame,
    pred_probs: np.ndarray,
    num_annotations: np.ndarray,
    consensus_label: np.ndarray,
    quality_method: str = "crowdlab",
    verbose: bool = True,
    ensemble: bool = False,
    label_quality_score_kwargs: dict = {},
) -> tuple:
    """Returns a tuple containing the consensus labels, annotator agreement scores, and quality of consensus

    Parameters
    ----------
    labels_multiannotator : pd.DataFrame
        2D pandas DataFrame of multiple given labels for each example with shape ``(N, M)``,
        where N is the number of examples and M is the number of annotators.
        For more details, labels in the same format expected by the :py:func:`get_label_quality_multiannotator <cleanlab.multiannotator.get_label_quality_multiannotator>`.
    pred_probs : np.ndarray
        An array of shape ``(N, K)`` of model-predicted probabilities, ``P(label=k|x)``.
        For details, predicted probabilities in the same format expected by the :py:func:`get_label_quality_multiannotator <cleanlab.multiannotator.get_label_quality_multiannotator>`.
    num_annotations : np.ndarray
        An array of shape ``(N,)`` with the number of annotators that have labeled each example.
    consensus_label : np.ndarray
        An array of shape ``(N,)`` with the consensus labels aggregated from all annotators.
    quality_method : str, default = "crowdlab" (Options: ["crowdlab", "agreement"])
        Specifies the method used to calculate the quality of the consensus label.
        For valid quality methods, view :py:func:`get_label_quality_multiannotator <cleanlab.multiannotator.get_label_quality_multiannotator>`
    label_quality_score_kwargs : dict, optional
        Keyword arguments to pass into ``get_label_quality_scores()``.
    verbose : bool, default = True
        Certain warnings and notes will be printed if ``verbose`` is set to ``True``.
    ensemble : bool, default = False
        Boolean flag to indicate whether the pred_probs passed are from ensemble models.

    Returns
    ------
    stats : tuple
        A tuple of (consensus_label, annotator_agreement, consensus_quality_score, post_pred_probs).
    """

    # compute the fraction of annotator agreeing with the consensus labels
    annotator_agreement = _get_annotator_agreement_with_consensus(
        labels_multiannotator=labels_multiannotator,
        consensus_label=consensus_label,
    )

    # compute posterior predicted probabilites
    if ensemble:
        post_pred_probs, model_weight, annotator_weight = _get_post_pred_probs_and_weights_ensemble(
            labels_multiannotator=labels_multiannotator,
            consensus_label=consensus_label,
            prior_pred_probs=pred_probs,
            num_annotations=num_annotations,
            annotator_agreement=annotator_agreement,
            quality_method=quality_method,
            verbose=verbose,
        )
    else:
        post_pred_probs, model_weight, annotator_weight = _get_post_pred_probs_and_weights(
            labels_multiannotator=labels_multiannotator,
            consensus_label=consensus_label,
            prior_pred_probs=pred_probs,
            num_annotations=num_annotations,
            annotator_agreement=annotator_agreement,
            quality_method=quality_method,
            verbose=verbose,
        )

    # compute quality of the consensus labels
    consensus_quality_score = _get_consensus_quality_score(
        consensus_label=consensus_label,
        pred_probs=post_pred_probs,
        num_annotations=num_annotations,
        annotator_agreement=annotator_agreement,
        quality_method=quality_method,
        label_quality_score_kwargs=label_quality_score_kwargs,
    )

    return (
        annotator_agreement,
        consensus_quality_score,
        post_pred_probs,
        model_weight,
        annotator_weight,
    )


def _get_annotator_stats(
    labels_multiannotator: pd.DataFrame,
    pred_probs: np.ndarray,
    consensus_label: np.ndarray,
    num_annotations: np.ndarray,
    annotator_agreement: np.ndarray,
    model_weight: np.ndarray,
    annotator_weight: np.ndarray,
    consensus_quality_score: np.ndarray,
    quality_method: str = "crowdlab",
) -> pd.DataFrame:
    """Returns a dictionary containing overall statistics about each annotator.

    Parameters
    ----------
    labels_multiannotator : pd.DataFrame
        2D pandas DataFrame of multiple given labels for each example with shape ``(N, M)``,
        where N is the number of examples and M is the number of annotators.
        For more details, labels in the same format expected by the :py:func:`get_label_quality_multiannotator <cleanlab.multiannotator.get_label_quality_multiannotator>`.
    pred_probs : np.ndarray
        An array of shape ``(N, K)`` of model-predicted probabilities, ``P(label=k|x)``.
        For details, predicted probabilities in the same format expected by the :py:func:`get_label_quality_multiannotator <cleanlab.multiannotator.get_label_quality_multiannotator>`.
    consensus_label : np.ndarray
        An array of shape ``(N,)`` with the consensus labels aggregated from all annotators.
    num_annotations : np.ndarray
        An array of shape ``(N,)`` with the number of annotators that have labeled each example.
    annotator_agreement : np.ndarray
        An array of shape ``(N,)`` with the fraction of annotators that agree with each consensus label.
    model_weight : float
        float specifying the model weight used in weighted averages,
        None if model weight is not used to compute quality scores
    annotator_weight : np.ndarray
        An array of shape ``(M,)`` where M is the number of annotators, specifying the annotator weights used in weighted averages,
        None if annotator weights are not used to compute quality scores
    consensus_quality_score : np.ndarray
        An array of shape ``(N,)`` with the quality score of the consensus.
    quality_method : str, default = "crowdlab" (Options: ["crowdlab", "agreement"])
        Specifies the method used to calculate the quality of the consensus label.
        For valid quality methods, view :py:func:`get_label_quality_multiannotator <cleanlab.multiannotator.get_label_quality_multiannotator>`

    Returns
    -------
    annotator_stats : pd.DataFrame
        Overall statistics about each annotator.
        For details, see the documentation of :py:func:`get_label_quality_multiannotator <cleanlab.multiannotator.get_label_quality_multiannotator>`.
    """

    annotator_quality = _get_annotator_quality(
        labels_multiannotator=labels_multiannotator,
        pred_probs=pred_probs,
        consensus_label=consensus_label,
        num_annotations=num_annotations,
        annotator_agreement=annotator_agreement,
        model_weight=model_weight,
        annotator_weight=annotator_weight,
        quality_method=quality_method,
    )

    # Compute the number of labels labeled/ by each annotator
    num_examples_labeled = labels_multiannotator.count()

    # Compute the fraction of labels annotated by each annotator that agrees with the consensus label
    # TODO: check if we should drop singleton labels here
    agreement_with_consensus = labels_multiannotator.apply(
        lambda s: np.mean(s[pd.notna(s)] == consensus_label[pd.notna(s)]),
        axis=0,
    ).to_numpy()

    # Find the worst labeled class for each annotator
    worst_class = _get_annotator_worst_class(
        labels_multiannotator=labels_multiannotator,
        consensus_label=consensus_label,
        consensus_quality_score=consensus_quality_score,
    )

    # Create multi-annotator stats DataFrame from its columns
    annotator_stats = pd.DataFrame(
        {
            "annotator_quality": annotator_quality,
            "agreement_with_consensus": agreement_with_consensus,
            "worst_class": worst_class,
            "num_examples_labeled": num_examples_labeled,
        }
    )

    return annotator_stats.sort_values(by=["annotator_quality", "agreement_with_consensus"])


def _get_annotator_agreement_with_consensus(
    labels_multiannotator: pd.DataFrame,
    consensus_label: np.ndarray,
) -> np.ndarray:
    """Returns the fractions of annotators that agree with the consensus label per example. Note that the
    fraction for each example only considers the annotators that labeled that particular example.

    Parameters
    ----------
    labels_multiannotator : pd.DataFrame
        2D pandas DataFrame of multiple given labels for each example with shape ``(N, M)``,
        where N is the number of examples and M is the number of annotators.
        For more details, labels in the same format expected by the :py:func:`get_label_quality_multiannotator <cleanlab.multiannotator.get_label_quality_multiannotator>`.
    consensus_label : np.ndarray
        An array of shape ``(N,)`` with the consensus labels aggregated from all annotators.

    Returns
    -------
    annotator_agreement : np.ndarray
        An array of shape ``(N,)`` with the fraction of annotators that agree with each consensus label.
    """
    annotator_agreement = labels_multiannotator.assign(consensus_label=consensus_label).apply(
        lambda s: np.mean(s.drop("consensus_label").dropna() == s["consensus_label"]),
        axis=1,
    )
    return annotator_agreement.to_numpy()


def _get_annotator_agreement_with_annotators(
    labels_multiannotator: pd.DataFrame,
    num_annotations: np.ndarray,
    verbose: bool = True,
) -> np.ndarray:
    """Returns the average agreement of each annotator with other annotators that label the same example.

    Parameters
    ----------
    labels_multiannotator : pd.DataFrame
        2D pandas DataFrame of multiple given labels for each example with shape ``(N, M)``,
        where N is the number of examples and M is the number of annotators.
        For more details, labels in the same format expected by the :py:func:`get_label_quality_multiannotator <cleanlab.multiannotator.get_label_quality_multiannotator>`.
    consensus_label : np.ndarray
        An array of shape ``(N,)`` with the consensus labels aggregated from all annotators.
    verbose : bool, default = True
        Certain warnings and notes will be printed if ``verbose`` is set to ``True``.

    Returns
    -------
    annotator_agreement : np.ndarray
        An array of shape ``(M,)`` where M is the number of annotators, with the agreement of each annotator with other
        annotators that labeled the same examples.
    """

    def get_single_annotator_agreement(
        labels_multiannotator: pd.DataFrame,
        num_annotations: np.ndarray,
        annotator_id: Union[int, str],
    ):
        annotator_agreement_per_example = labels_multiannotator.apply(
            lambda s: np.mean(s[pd.notna(s)].drop(annotator_id) == s[annotator_id]), axis=1
        )
        np.nan_to_num(annotator_agreement_per_example, copy=False, nan=0)
        try:
            annotator_agreement = np.average(
                annotator_agreement_per_example, weights=num_annotations - 1
            )
        except:
            annotator_agreement = np.NaN
        return annotator_agreement

    annotator_agreement_with_annotators = labels_multiannotator.apply(
        lambda s: get_single_annotator_agreement(
            labels_multiannotator[pd.notna(s)], num_annotations[pd.notna(s)], s.name
        )
    )

    # impute average annotator accuracy for any annotator that do not overlap with other annotators
    mask = annotator_agreement_with_annotators.isna()
    if np.sum(mask) > 0:
        if verbose:
            print(
                f"Annotator(s) {annotator_agreement_with_annotators[mask].index.values} did not annotate any examples that overlap with other annotators, \
                \nusing the average annotator agreeement among other annotators as this annotator's agreement."
            )

        avg_annotator_agreement = np.mean(annotator_agreement_with_annotators[~mask])
        annotator_agreement_with_annotators[mask] = avg_annotator_agreement

    return annotator_agreement_with_annotators.to_numpy()


def _get_post_pred_probs_and_weights(
    labels_multiannotator: pd.DataFrame,
    consensus_label: np.ndarray,
    prior_pred_probs: np.ndarray,
    num_annotations: np.ndarray,
    annotator_agreement: np.ndarray,
    quality_method: str = "crowdlab",
    verbose: bool = True,
) -> Tuple[np.ndarray, Any, Any]:
    """Return the posterior predicted probabilities of each example given a specified quality method.

    Parameters
    ----------
    labels_multiannotator : pd.DataFrame
        2D pandas DataFrame of multiple given labels for each example with shape ``(N, M)``,
        where N is the number of examples and M is the number of annotators.
        For more details, labels in the same format expected by the :py:func:`get_label_quality_multiannotator <cleanlab.multiannotator.get_label_quality_multiannotator>`.
    consensus_label : np.ndarray
        An array of shape ``(N,)`` with the consensus labels aggregated from all annotators.
    prior_pred_probs : np.ndarray
        An array of shape ``(N, K)`` of prior predicted probabilities, ``P(label=k|x)``, usually the out-of-sample predicted probability computed by a model.
        For details, predicted probabilities in the same format expected by the :py:func:`get_label_quality_multiannotator <cleanlab.multiannotator.get_label_quality_multiannotator>`.
    num_annotations : np.ndarray
        An array of shape ``(N,)`` with the number of annotators that have labeled each example.
    annotator_agreement : np.ndarray
        An array of shape ``(N,)`` with the fraction of annotators that agree with each consensus label.
    quality_method : str, default = "crowdlab" (Options: ["crowdlab", "agreement"])
        Specifies the method used to calculate the quality of the consensus label.
        For valid quality methods, view :py:func:`get_label_quality_multiannotator <cleanlab.multiannotator.get_label_quality_multiannotator>`
    verbose : bool, default = True
        Certain warnings and notes will be printed if ``verbose`` is set to ``True``.

    Returns
    -------
    post_pred_probs : np.ndarray
        An array of shape ``(N, K)`` with the posterior predicted probabilities.

    model_weight : float
        float specifying the model weight used in weighted averages,
        None if model weight is not used to compute quality scores

    annotator_weight : np.ndarray
        An array of shape ``(M,)`` where M is the number of annotators, specifying the annotator weights used in weighted averages,
        None if annotator weights are not used to compute quality scores

    """
    valid_methods = [
        "crowdlab",
        "agreement",
    ]

    # setting dummy variables for model and annotator weights that will be returned
    # only relevant for quality_method == crowdlab, return None for all other methods
    return_model_weight = None
    return_annotator_weight = None

    if quality_method == "crowdlab":
        num_classes = get_num_classes(pred_probs=prior_pred_probs)
        likelihood = np.mean(
            annotator_agreement[num_annotations != 1]
        )  # likelihood that any annotator will annotate the consensus label for any example

        # subsetting the dataset to only includes examples with more than one annotation
        mask = num_annotations != 1
        consensus_label_subset = consensus_label[mask]
        prior_pred_probs_subset = prior_pred_probs[mask]

        # compute most likely class error
        most_likely_class_error = np.clip(
            np.mean(
                consensus_label_subset
                != np.argmax(np.bincount(consensus_label_subset, minlength=num_classes))
            ),
            a_min=CLIPPING_LOWER_BOUND,
            a_max=None,
        )

        # compute adjusted annotator agreement (used as annotator weights)
        annotator_agreement_with_annotators = _get_annotator_agreement_with_annotators(
            labels_multiannotator, num_annotations, verbose
        )
        annotator_error = 1 - annotator_agreement_with_annotators
        adjusted_annotator_agreement = np.clip(
            1 - (annotator_error / most_likely_class_error), a_min=CLIPPING_LOWER_BOUND, a_max=None
        )

        # compute model weight
        model_error = np.mean(np.argmax(prior_pred_probs_subset, axis=1) != consensus_label_subset)
        model_weight = np.max(
            [(1 - (model_error / most_likely_class_error)), CLIPPING_LOWER_BOUND]
        ) * np.sqrt(np.mean(num_annotations))

        # compute weighted average
        post_pred_probs = np.full(prior_pred_probs.shape, np.nan)
        for i in range(len(labels_multiannotator)):
            example_mask = labels_multiannotator.iloc[i].notna()
            example = labels_multiannotator.iloc[i][example_mask]
            post_pred_probs[i] = [
                np.average(
                    [prior_pred_probs[i, true_label]]
                    + [
                        likelihood
                        if annotator_label == true_label
                        else (1 - likelihood) / (num_classes - 1)
                        for annotator_label in example
                    ],
                    weights=np.concatenate(
                        ([model_weight], adjusted_annotator_agreement[example_mask])
                    ),
                )
                for true_label in range(num_classes)
            ]

        return_model_weight = model_weight
        return_annotator_weight = adjusted_annotator_agreement

    elif quality_method == "agreement":
        num_classes = get_num_classes(pred_probs=prior_pred_probs)
        label_counts = np.full((len(labels_multiannotator), num_classes), np.NaN)
        for i in range(len(labels_multiannotator)):
            s = labels_multiannotator.iloc[i]
            label_counts[i, :] = value_counts(s.dropna(), num_classes=num_classes)
        post_pred_probs = label_counts / num_annotations.reshape(-1, 1)

    else:
        raise ValueError(
            f"""
            {quality_method} is not a valid quality method!
            Please choose a valid quality_method: {valid_methods}
            """
        )

    return post_pred_probs, return_model_weight, return_annotator_weight


def _get_post_pred_probs_and_weights_ensemble(
    labels_multiannotator: pd.DataFrame,
    consensus_label: np.ndarray,
    prior_pred_probs: np.ndarray,
    num_annotations: np.ndarray,
    annotator_agreement: np.ndarray,
    quality_method: str = "crowdlab",
    verbose: bool = True,
) -> Tuple[np.ndarray, Any, Any]:
    """Return the posterior predicted class probabilites of each example given a specified quality method and prior predicted class probabilities from an ensemble of multiple classifier models.

    Parameters
    ----------
    labels_multiannotator : pd.DataFrame
        2D pandas DataFrame of multiple given labels for each example with shape ``(N, M)``,
        where N is the number of examples and M is the number of annotators.
        For more details, labels in the same format expected by the :py:func:`get_label_quality_multiannotator <cleanlab.multiannotator.get_label_quality_multiannotator>`.
    consensus_label : np.ndarray
        An array of shape ``(P, N, K)`` where P is the number of models, consisting of predicted class probabilities from the ensemble models.
        Each set of predicted probabilities with shape ``(N, K)`` is in the same format expected by the :py:func:`get_label_quality_scores <cleanlab.rank.get_label_quality_scores>`.
    prior_pred_probs : np.ndarray
        An array of shape ``(N, K)`` of prior predicted probabilities, ``P(label=k|x)``, usually the out-of-sample predicted probability computed by a model.
        For details, predicted probabilities in the same format expected by the :py:func:`get_label_quality_multiannotator <cleanlab.multiannotator.get_label_quality_multiannotator>`.
    num_annotations : np.ndarray
        An array of shape ``(N,)`` with the number of annotators that have labeled each example.
    annotator_agreement : np.ndarray
        An array of shape ``(N,)`` with the fraction of annotators that agree with each consensus label.
    quality_method : str, default = "crowdlab" (Options: ["crowdlab", "agreement"])
        Specifies the method used to calculate the quality of the consensus label.
        For valid quality methods, view :py:func:`get_label_quality_multiannotator <cleanlab.multiannotator.get_label_quality_multiannotator>`
    verbose : bool, default = True
        Certain warnings and notes will be printed if ``verbose`` is set to ``True``.

    Returns
    -------
    post_pred_probs : np.ndarray
        An array of shape ``(N, K)`` with the posterior predicted probabilities.

    model_weight : np.ndarray
        An array of shape ``(P,)`` where P is the number of models in this ensemble, specifying the model weight used in weighted averages,
        ``None`` if model weight is not used to compute quality scores

    annotator_weight : np.ndarray
        An array of shape ``(M,)`` where M is the number of annotators, specifying the annotator weights used in weighted averages,
        ``None`` if annotator weights are not used to compute quality scores

    """

    num_classes = get_num_classes(pred_probs=prior_pred_probs[0])

    likelihood = np.mean(
        annotator_agreement[num_annotations != 1]
    )  # likelihood that any annotator will annotate the consensus label for any example

    # subsetting the dataset to only includes examples with more than one annotation
    mask = num_annotations != 1
    consensus_label_subset = consensus_label[mask]

    # compute most likely class error
    most_likely_class_error = np.clip(
        np.mean(
            consensus_label_subset
            != np.argmax(np.bincount(consensus_label_subset, minlength=num_classes))
        ),
        a_min=CLIPPING_LOWER_BOUND,
        a_max=None,
    )

    # compute adjusted annotator agreement (used as annotator weights)
    annotator_agreement_with_annotators = _get_annotator_agreement_with_annotators(
        labels_multiannotator, num_annotations, verbose
    )
    annotator_error = 1 - annotator_agreement_with_annotators
    adjusted_annotator_agreement = np.clip(
        1 - (annotator_error / most_likely_class_error), a_min=CLIPPING_LOWER_BOUND, a_max=None
    )

    # compute model weight
    model_weight = np.full(prior_pred_probs.shape[0], np.nan)
    for idx in range(prior_pred_probs.shape[0]):
        prior_pred_probs_subset = prior_pred_probs[idx][mask]

        model_error = np.mean(np.argmax(prior_pred_probs_subset, axis=1) != consensus_label_subset)
        model_weight[idx] = np.max(
            [(1 - (model_error / most_likely_class_error)), CLIPPING_LOWER_BOUND]
        ) * np.sqrt(np.mean(num_annotations))

    # compute weighted average
    post_pred_probs = np.full(prior_pred_probs[0].shape, np.nan)
    for i in range(len(labels_multiannotator)):
        example_mask = labels_multiannotator.iloc[i].notna()
        example = labels_multiannotator.iloc[i][example_mask]
        post_pred_probs[i] = [
            np.average(
                [prior_pred_probs[ind][i, true_label] for ind in range(prior_pred_probs.shape[0])]
                + [
                    likelihood
                    if annotator_label == true_label
                    else (1 - likelihood) / (num_classes - 1)
                    for annotator_label in example
                ],
                weights=np.concatenate((model_weight, adjusted_annotator_agreement[example_mask])),
            )
            for true_label in range(num_classes)
        ]

    return_model_weight = model_weight
    return_annotator_weight = adjusted_annotator_agreement

    return post_pred_probs, return_model_weight, return_annotator_weight


def _get_consensus_quality_score(
    consensus_label: np.ndarray,
    pred_probs: np.ndarray,
    num_annotations: np.ndarray,
    annotator_agreement: np.ndarray,
    quality_method: str = "crowdlab",
    label_quality_score_kwargs: dict = {},
) -> np.ndarray:
    """Return scores representing quality of the consensus label for each example.

    Parameters
    ----------
    labels_multiannotator : pd.DataFrame
        2D pandas DataFrame of multiple given labels for each example with shape ``(N, M)``,
        where N is the number of examples and M is the number of annotators.
        For more details, labels in the same format expected by the :py:func:`get_label_quality_multiannotator <cleanlab.multiannotator.get_label_quality_multiannotator>`.
    consensus_label : np.ndarray
        An array of shape ``(N,)`` with the consensus labels aggregated from all annotators.
    pred_probs : np.ndarray
        An array of shape ``(N, K)`` of posterior predicted probabilities, ``P(label=k|x)``.
        For details, predicted probabilities in the same format expected by the :py:func:`get_label_quality_multiannotator <cleanlab.multiannotator.get_label_quality_multiannotator>`.
    num_annotations : np.ndarray
        An array of shape ``(N,)`` with the number of annotators that have labeled each example.
    annotator_agreement : np.ndarray
        An array of shape ``(N,)`` with the fraction of annotators that agree with each consensus label.
    quality_method : str, default = "crowdlab" (Options: ["crowdlab", "agreement"])
        Specifies the method used to calculate the quality of the consensus label.
        For valid quality methods, view :py:func:`get_label_quality_multiannotator <cleanlab.multiannotator.get_label_quality_multiannotator>`

    Returns
    -------
    consensus_quality_score : np.ndarray
        An array of shape ``(N,)`` with the quality score of the consensus.
    """

    valid_methods = [
        "crowdlab",
        "agreement",
    ]

    if quality_method == "crowdlab":
        consensus_quality_score = get_label_quality_scores(
            consensus_label, pred_probs, **label_quality_score_kwargs
        )

    elif quality_method == "agreement":
        consensus_quality_score = annotator_agreement

    else:
        raise ValueError(
            f"""
            {quality_method} is not a valid consensus quality method!
            Please choose a valid quality_method: {valid_methods}
            """
        )

    return consensus_quality_score


def _get_annotator_label_quality_score(
    annotator_label: pd.Series,
    pred_probs: np.ndarray,
    label_quality_score_kwargs: dict = {},
) -> pd.Series:
    """Returns quality scores for each datapoint.
    Very similar functionality as ``_get_consensus_quality_score`` with additional support for annotator labels that contain NaN values.
    For more info about parameters and returns, see the docstring of :py:func:`_get_consensus_quality_score <cleanlab.multiannotator._get_consensus_quality_score>`.
    """
    mask = pd.notna(annotator_label)

    annotator_label_quality_score_subset = get_label_quality_scores(
        labels=annotator_label[mask].to_numpy().astype("int64"),
        pred_probs=pred_probs[mask],
        **label_quality_score_kwargs,
    )

    annotator_label_quality_score = np.full(len(annotator_label), np.nan)
    annotator_label_quality_score[mask] = annotator_label_quality_score_subset
    return pd.Series(annotator_label_quality_score)


def _get_annotator_quality(
    labels_multiannotator: pd.DataFrame,
    pred_probs: np.ndarray,
    consensus_label: np.ndarray,
    num_annotations: np.ndarray,
    annotator_agreement: np.ndarray,
    model_weight: np.ndarray,
    annotator_weight: np.ndarray,
    quality_method: str = "crowdlab",
) -> pd.DataFrame:
    """Returns annotator quality score for each annotator.

    Parameters
    ----------
    labels_multiannotator : pd.DataFrame
        2D pandas DataFrame of multiple given labels for each example with shape ``(N, M)``,
        where N is the number of examples and M is the number of annotators.
        For more details, labels in the same format expected by the :py:func:`get_label_quality_multiannotator <cleanlab.multiannotator.get_label_quality_multiannotator>`.
    pred_probs : np.ndarray
        An array of shape ``(N, K)`` of model-predicted probabilities, ``P(label=k|x)``.
        For details, predicted probabilities in the same format expected by the :py:func:`get_label_quality_multiannotator <cleanlab.multiannotator.get_label_quality_multiannotator>`.
    consensus_label : np.ndarray
        An array of shape ``(N,)`` with the consensus labels aggregated from all annotators.
    num_annotations : np.ndarray
        An array of shape ``(N,)`` with the number of annotators that have labeled each example.
    annotator_agreement : np.ndarray
        An array of shape ``(N,)`` with the fraction of annotators that agree with each consensus label.
    model_weight : float
        An array of shape ``(P,)`` where P is the number of models in this ensemble, specifying the model weight used in weighted averages,
        ``None`` if model weight is not used to compute quality scores
    annotator_weight : np.ndarray
        An array of shape ``(M,)`` where M is the number of annotators, specifying the annotator weights used in weighted averages,
        ``None`` if annotator weights are not used to compute quality scores
    quality_method : str, default = "crowdlab" (Options: ["crowdlab", "agreement"])
        Specifies the method used to calculate the quality of the annotators.
        For valid quality methods, view :py:func:`get_label_quality_multiannotator <cleanlab.multiannotator.get_label_quality_multiannotator>`

    Returns
    -------
    annotator_quality : np.ndarray
        Quality scores of a given annotator's labels
    """

    valid_methods = [
        "crowdlab",
        "agreement",
    ]

    if quality_method == "crowdlab":
        annotator_lqs = labels_multiannotator.apply(
            lambda s: np.mean(
                get_label_quality_scores(s[pd.notna(s)].astype("int64"), pred_probs[pd.notna(s)])
            )
        )

        mask = num_annotations != 1
        labels_multiannotator_subset = labels_multiannotator[mask]
        consensus_label_subset = consensus_label[mask]

        annotator_agreement = labels_multiannotator_subset.apply(
            lambda s: np.mean(s[pd.notna(s)] == consensus_label_subset[pd.notna(s)]),
            axis=0,
        )

        avg_num_annotations_frac = np.mean(num_annotations) / len(annotator_weight)
        annotator_weight_adjusted = np.sum(annotator_weight) * avg_num_annotations_frac

        w = model_weight / (model_weight + annotator_weight_adjusted)
        annotator_quality = w * annotator_lqs + (1 - w) * annotator_agreement

    elif quality_method == "agreement":
        mask = num_annotations != 1
        labels_multiannotator_subset = labels_multiannotator[mask]
        consensus_label_subset = consensus_label[mask]

        annotator_quality = labels_multiannotator_subset.apply(
            lambda s: np.mean(s[pd.notna(s)] == consensus_label_subset[pd.notna(s)]),
            axis=0,
        )

    else:
        raise ValueError(
            f"""
            {quality_method} is not a valid annotator quality method!
            Please choose a valid quality_method: {valid_methods}
            """
        )

    return annotator_quality


def _get_annotator_worst_class(
    labels_multiannotator: pd.DataFrame,
    consensus_label: np.ndarray,
    consensus_quality_score: np.ndarray,
) -> np.ndarray:
    """Returns the class which each annotator makes the most errors in.

    Parameters
    ----------
    labels_multiannotator : pd.DataFrame
        2D pandas DataFrame of multiple given labels for each example with shape ``(N, M)``,
        where N is the number of examples and M is the number of annotators.
        For more details, labels in the same format expected by the :py:func:`get_label_quality_multiannotator <cleanlab.multiannotator.get_label_quality_multiannotator>`.
    consensus_label : np.ndarray
        An array of shape ``(N,)`` with the consensus labels aggregated from all annotators.
    consensus_quality_score : np.ndarray
        An array of shape ``(N,)`` with the quality score of the consensus.

    Returns
    -------
    worst_class : np.ndarray
        The class that is most frequently mislabeled by a given annotator
    """

    def get_single_annotator_worst_class(s, consensus_quality_score):
        mask = pd.notna(s)
        class_accuracies = (s[mask] == consensus_label[mask]).groupby(s).mean()
        accuracy_min_idx = class_accuracies[class_accuracies == class_accuracies.min()].index.values

        if len(accuracy_min_idx) == 1:
            return accuracy_min_idx[0]

        # tiebreak 1: class counts
        class_count = s[mask].groupby(s).count()[accuracy_min_idx]
        count_max_idx = class_count[class_count == class_count.max()].index.values

        if len(count_max_idx) == 1:
            return count_max_idx[0]

        # tiebreak 2: consensus quality scores
        avg_consensus_quality = (
            pd.DataFrame(
                {"annotator_label": s, "consensus_quality_score": consensus_quality_score}
            )[mask]
            .groupby("annotator_label")
            .mean()["consensus_quality_score"][count_max_idx]
        )
        quality_max_ind = avg_consensus_quality[
            avg_consensus_quality == avg_consensus_quality.max()
        ].index.values

        # return first item even if there are ties - no better methods to tiebreak
        return quality_max_ind[0]

    worst_class = (
        labels_multiannotator.apply(
            lambda s: get_single_annotator_worst_class(s, consensus_quality_score)
        )
        .to_numpy()
        .astype("int64")
    )

    return worst_class<|MERGE_RESOLUTION|>--- conflicted
+++ resolved
@@ -28,14 +28,6 @@
 The algorithms to compute these estimates are described in `the CROWDLAB paper <https://arxiv.org/abs/2210.06812>`_.
 
 If you have some labeled and unlabeled data (with multiple annotators for some labeled examples) and want to decide what data to collect additional labels for,
-<<<<<<< HEAD
-use the :py:func:`get_active_learning_scores <cleanlab.multiannotator.get_active_learning_scores>` function, which is intended for active learning.
-This function estimates an active learning quality score for each example,
-which can be used to prioritize which examples are most informative to collect additional labels for.
-This function is effective for settings where some examples have been labeled by one or more annotators and other examples can have no labels at all so far,
-as well as settings where new labels are collected either in batches of examples or one at a time.
-Here is an `example notebook <https://github.com/cleanlab/examples/blob/master/active_learning_multiannotator/active_learning.ipynb>`_ showcasing the use of this function in multiple active learning rounds.
-=======
 use the :py:func:`get_active_learning_scores <cleanlab.multiannotator.get_active_learning_scores>` function, which is intended for active learning. 
 This function estimates an ActiveLab quality score for each example,
 which can be used to prioritize which examples are most informative to collect additional labels for.
@@ -44,7 +36,6 @@
 Here is an `example notebook <https://github.com/cleanlab/examples/blob/master/active_learning_multiannotator/active_learning.ipynb>`_ showcasing the use of this ActiveLab method for active learning with data re-labeling.
 
 The algorithms to compute these active learning scores are described in `the ActiveLab paper <https://arxiv.org/abs/2301.11856>`_.
->>>>>>> 44081c65
 
 Each of the main functions in this module utilizes any trained classifier model.
 Variants of these functions are provided for settings where you have trained an ensemble of multiple models.

from .version import __version__
from . import classification
from . import count
from . import rank
from . import filter
from . import benchmarking
from . import dataset
from . import multiannotator
from . import outlier
from . import token_classification
from . import multilabel_classification
<<<<<<< HEAD
from . import object_detection
=======


class DatalabUnavailable:
    def __init__(self, message):
        self.message = message

    def __getattr__(self, name):
        message = self.message + f" (raised when trying to access {name})"
        raise ImportError(message)

    def __call__(self, *args, **kwargs):
        message = (
            self.message + f" (raised when trying to call with args: {args}, kwargs: {kwargs})"
        )
        raise ImportError(message)


def _datalab_import_factory():
    try:
        from .datalab.datalab import Datalab as _Datalab

        return _Datalab
    except ImportError:
        return DatalabUnavailable(
            "Datalab is not available due to missing dependencies. "
            "To install Datalab, run `pip install cleanlab[datalab]`."
        )


def _issue_manager_import_factory():
    try:
        from .datalab.issue_manager import IssueManager as _IssueManager

        return _IssueManager
    except ImportError:
        return DatalabUnavailable(
            "IssueManager is not available due to missing dependencies for Datalab. "
            "To install Datalab, run `pip install cleanlab[datalab]`."
        )


Datalab = _datalab_import_factory()
IssueManager = _issue_manager_import_factory()
>>>>>>> 6353e547
<|MERGE_RESOLUTION|>--- conflicted
+++ resolved
@@ -9,9 +9,7 @@
 from . import outlier
 from . import token_classification
 from . import multilabel_classification
-<<<<<<< HEAD
 from . import object_detection
-=======
 
 
 class DatalabUnavailable:
@@ -54,5 +52,4 @@
 
 
 Datalab = _datalab_import_factory()
-IssueManager = _issue_manager_import_factory()
->>>>>>> 6353e547
+IssueManager = _issue_manager_import_factory()
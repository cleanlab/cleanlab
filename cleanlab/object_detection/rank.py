--- conflicted
+++ resolved
@@ -17,16 +17,10 @@
 """Methods to rank and score images in an object detection dataset (object detection data), based on how likely they
 are to contain label errors. """
 
-<<<<<<< HEAD
 import copy
 import warnings
 from typing import TYPE_CHECKING, Any, Dict, List, Optional, Tuple, TypeVar
 
-=======
-from typing import TYPE_CHECKING, Any, Dict, List, Optional, Tuple, TypeVar
-import warnings
-import copy
->>>>>>> 3effc12d
 import numpy as np
 
 from cleanlab.internal.constants import (
@@ -376,14 +370,9 @@
     # compute the intersection over union by taking the intersection
     # area and dividing it by the sum of prediction + ground-truth
     # areas - the interesection area
-<<<<<<< HEAD
     union_area = bb1_area[:, np.newaxis] + bb2_area[np.newaxis, :] - intersection_area
-    iou = intersection_area / union_area
-=======
-    iou = intersection_area / np.clip(
-        float(bb1_area + bb2_area - intersection_area), a_min=EPSILON, a_max=None
-    )  # avoid division by 0
->>>>>>> 3effc12d
+    iou = intersection_area / np.clip(union_area, a_min=EPSILON, a_max=None) # avoid division by 0
+
     # There are some hyper-parameters here like consider tile area/object area
     return iou
 

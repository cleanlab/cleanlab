# Copyright (C) 2017-2022  Cleanlab Inc.
# This file is part of cleanlab.
#
# cleanlab is free software: you can redistribute it and/or modify
# it under the terms of the GNU Affero General Public License as published
# by the Free Software Foundation, either version 3 of the License, or
# (at your option) any later version.
#
# cleanlab is distributed in the hope that it will be useful,
# but WITHOUT ANY WARRANTY; without even the implied warranty of
# MERCHANTABILITY or FITNESS FOR A PARTICULAR PURPOSE.  See the
# GNU Affero General Public License for more details.
#
# You should have received a copy of the GNU Affero General Public License
# along with cleanlab.  If not, see <https://www.gnu.org/licenses/>.

"""
Checks to ensure valid inputs for various methods.
"""

from cleanlab.typing import LabelLike, DatasetLike
from typing import Any, List, Optional, Union
import warnings
import numpy as np
import pandas as pd


def assert_valid_inputs(
    X: DatasetLike,
    y: LabelLike,
    pred_probs: Optional[np.ndarray] = None,
    multi_label: bool = False,
) -> None:
    """Checks that X, labels, and pred_probs are correctly formatted"""
    if not isinstance(y, (list, np.ndarray, np.generic, pd.Series, pd.DataFrame)):
        raise TypeError("labels should be a numpy array or pandas Series.")
    if not multi_label:
        y = labels_to_array(y)
        assert_valid_class_labels(y)

    allow_empty_X = True
    if pred_probs is None:
        allow_empty_X = False
    try:
        import tensorflow

        if isinstance(X, tensorflow.data.Dataset):
            allow_empty_X = True  # length of X may differ due to batch-size used in tf Dataset, so don't check it
    except Exception:
        pass

    if not allow_empty_X:
        assert_nonempty_input(X)
        try:
            num_examples = len(X)
            len_supported = True
        except:
            len_supported = False
        if not len_supported:
            try:
                num_examples = X.shape[0]
                shape_supported = True
            except:
                shape_supported = False
        if (not len_supported) and (not shape_supported):
            raise TypeError("Data features X must support either: len(X) or X.shape[0]")

        if num_examples != len(y):
            raise ValueError(
                f"X and labels must be same length, but X is length {num_examples} and labels is length {len(y)}."
            )

        assert_indexing_works(X, length_X=num_examples)

    if pred_probs is not None:
        if not isinstance(pred_probs, (np.ndarray, np.generic)):
            raise TypeError("pred_probs must be a numpy array.")
        if len(pred_probs) != len(y):
            raise ValueError("pred_probs and labels must have same length.")
        if len(pred_probs.shape) != 2:
            raise ValueError("pred_probs array must have shape: num_examples x num_classes.")
        # Check for valid probabilities.
        if (np.min(pred_probs) < 0) or (np.max(pred_probs) > 1):
            raise ValueError("Values in pred_probs must be between 0 and 1.")
        if X is not None:
            warnings.warn("When X and pred_probs are both provided, former may be ignored.")
        if not multi_label:  # TODO: can remove this clause once missing classes are supported
            num_unique_labels = len(np.unique(y))
            if num_unique_labels != pred_probs.shape[1]:
                raise ValueError(
                    "All classes in (0,1,2,...,K-1) must be present in labels "
                    f"with K = pred_probs.shape[1] = {pred_probs.shape[1]} in your case, "
                    f"but your labels only contain {num_unique_labels} unique values."
                )


def assert_valid_class_labels(y: np.ndarray) -> None:
    """Check that labels is zero-indexed (first label is 0) and all classes present.
    Assumes labels is 1D numpy array (not multi-label).
    """
    if y.ndim != 1:
        raise ValueError("labels must be 1D numpy array.")

    unique_classes = np.unique(y)
    if len(unique_classes) < 2:
        raise ValueError("Labels must contain at least 2 classes.")

    if (unique_classes != np.arange(len(unique_classes))).any():
        msg = "cleanlab requires zero-indexed integer labels (0,1,2,..,K-1), but in "
        msg += "your case: np.unique(labels) = {}. ".format(str(unique_classes))
        msg += "Every class in (0,1,2,..,K-1) must be present in labels as well."
        raise TypeError(msg)


def assert_nonempty_input(X: Any) -> None:
    if X is None:
        raise ValueError("Data features X cannot be None. Currently X is None.")


def assert_indexing_works(
    X: DatasetLike, idx: Optional[List[int]] = None, length_X: Optional[int] = None
) -> None:
    """Ensures we can do list-based indexing into ``X`` and ``y``.
    length_X is argument passed in since sparse matrix ``X``
    does not support: ``len(X)`` and we want this method to work for sparse ``X``
    (in addition to many other types of ``X``).
    """
    if idx is None:
        if length_X is None:
            length_X = 2  # pragma: no cover

        idx = [0, length_X - 1]

    is_indexed = False
    try:
        if isinstance(X, (pd.DataFrame, pd.Series)):
<<<<<<< HEAD
            _ = X.iloc[idx]
            is_indexed = True
    except Exception:
        pass
    if not is_indexed:
        try:  # check if X is pytorch Dataset object using lazy import
            import torch

            if isinstance(X, torch.utils.data.Dataset):  # special indexing for pytorch Dataset
                _ = torch.utils.data.Subset(X, idx)
                is_indexed = True
        except Exception:
            pass
    if not is_indexed:
        try:  # check if X is tensorflow Dataset object using lazy import
            import tensorflow as tf

            if isinstance(X, tf.data.Dataset):
                is_indexed = True  # skip check for tensorflow Dataset (compute-intensive)
        except Exception:
            pass
    if not is_indexed:
        try:
            _ = X[idx]
        except Exception:
            msg = (
                "Data features X must support list-based indexing; i.e. one of these must work: \n"
            )
            msg += "1)  X[index_list] where say index_list = [0,1,3,10], or \n"
            msg += "2)  X.iloc[index_list] if X is pandas DataFrame."
            raise TypeError(msg)
=======
            _ = X.iloc[idx]  # type: ignore[call-overload]
        else:
            _ = X[idx]  # type: ignore[call-overload]
    except:
        msg = "Data features X must support list-based indexing; i.e. one of these must work: \n"
        msg += "1)  X[index_list] where say index_list = [0,1,3,10], or \n"
        msg += "2)  X.iloc[index_list] if X is pandas DataFrame."
        raise TypeError(msg)
>>>>>>> c6feb2ff


def labels_to_array(y: Union[LabelLike, np.generic]) -> np.ndarray:
    """Converts different types of label objects to 1D numpy array and checks validity

    Parameters
    ----------
    y : Union[LabelLike, np.generic]
        Labels to convert to 1D numpy array. Can be a list, numpy array, pandas Series, or pandas DataFrame.

    Returns
    -------
    np.ndarray
        1D numpy array of labels.
    """
    if isinstance(y, pd.Series):
        y_series: np.ndarray = y.to_numpy()
        return y_series
    elif isinstance(y, pd.DataFrame):
        y = y.values
        if y.shape[1] != 1:
            raise ValueError("labels must be one dimensional.")
        return y.flatten()
    else:  # y is list, np.array, or some other tuple-like object
        try:
            return np.asarray(y)
        except:
            raise ValueError(
                "List of labels must be convertable to 1D numpy array via: np.array(labels)."
            )<|MERGE_RESOLUTION|>--- conflicted
+++ resolved
@@ -134,31 +134,28 @@
     is_indexed = False
     try:
         if isinstance(X, (pd.DataFrame, pd.Series)):
-<<<<<<< HEAD
-            _ = X.iloc[idx]
+            _ = X.iloc[idx]  # type: ignore[call-overload]
             is_indexed = True
     except Exception:
         pass
     if not is_indexed:
         try:  # check if X is pytorch Dataset object using lazy import
             import torch
-
             if isinstance(X, torch.utils.data.Dataset):  # special indexing for pytorch Dataset
-                _ = torch.utils.data.Subset(X, idx)
+                _ = torch.utils.data.Subset(X, idx)  # type: ignore[call-overload]
                 is_indexed = True
         except Exception:
             pass
     if not is_indexed:
         try:  # check if X is tensorflow Dataset object using lazy import
             import tensorflow as tf
-
             if isinstance(X, tf.data.Dataset):
-                is_indexed = True  # skip check for tensorflow Dataset (compute-intensive)
+                is_indexed = True  # skip check for tensorflow Dataset (too compute-intensive)
         except Exception:
             pass
     if not is_indexed:
         try:
-            _ = X[idx]
+            _ = X[idx]  # type: ignore[call-overload]
         except Exception:
             msg = (
                 "Data features X must support list-based indexing; i.e. one of these must work: \n"
@@ -166,16 +163,6 @@
             msg += "1)  X[index_list] where say index_list = [0,1,3,10], or \n"
             msg += "2)  X.iloc[index_list] if X is pandas DataFrame."
             raise TypeError(msg)
-=======
-            _ = X.iloc[idx]  # type: ignore[call-overload]
-        else:
-            _ = X[idx]  # type: ignore[call-overload]
-    except:
-        msg = "Data features X must support list-based indexing; i.e. one of these must work: \n"
-        msg += "1)  X[index_list] where say index_list = [0,1,3,10], or \n"
-        msg += "2)  X.iloc[index_list] if X is pandas DataFrame."
-        raise TypeError(msg)
->>>>>>> c6feb2ff
 
 
 def labels_to_array(y: Union[LabelLike, np.generic]) -> np.ndarray:

--- conflicted
+++ resolved
@@ -19,11 +19,8 @@
 """
 
 import warnings
-<<<<<<< HEAD
-from typing import Tuple, Union
-=======
 from typing import Optional, Tuple, Union
->>>>>>> 3effc12d
+
 
 import numpy as np
 import pandas as pd

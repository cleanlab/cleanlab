--- conflicted
+++ resolved
@@ -403,13 +403,8 @@
    "metadata": {},
    "outputs": [],
    "source": [
-<<<<<<< HEAD
-    "display_issues(issues, given_words, pred_probs=pred_probs, given_labels=labels, \n",
+    "display_issues(issues, given_words, pred_probs=pred_probs, labels=labels, \n",
     "               exclude=[(0, 1), (1, 0)], class_names=entities) "
-=======
-    "display_issues(issues, given_words, pred_probs=pred_probs, labels=labels, \n",
-    "               exclude=[(0, 1), (1, 0)], class_names=merged_entities) "
->>>>>>> 9a109182
    ]
   },
   {
@@ -469,16 +464,10 @@
    "metadata": {},
    "outputs": [],
    "source": [
-<<<<<<< HEAD
     "token_issues = filter_by_token('United', issues, given_words)\n",
     "\n",
-    "display_issues(token_issues, given_words, pred_probs=pred_probs, given_labels=labels, \n",
+    "display_issues(token_issues, given_words, pred_probs=pred_probs, labels=labels, \n",
     "               exclude=[(0, 1), (1, 0)], class_names=entities) "
-=======
-    "token_issues = filter_by_token('United', issues, given_words) \n",
-    "display_issues(token_issues, given_words, pred_probs=pred_probs, labels=labels, \n",
-    "               exclude=[(0, 1), (1, 0)], class_names=merged_entities) "
->>>>>>> 9a109182
    ]
   },
   {
@@ -500,13 +489,8 @@
    "source": [
     "scores, token_scores = get_label_quality_scores(labels, pred_probs)\n",
     "issues = issues_from_scores(scores, token_scores=token_scores) \n",
-<<<<<<< HEAD
-    "display_issues(issues, given_words, pred_probs=pred_probs, given_labels=labels, \n",
+    "display_issues(issues, given_words, pred_probs=pred_probs, labels=labels, \n",
     "               exclude=[(0, 1), (1, 0)], class_names=entities) "
-=======
-    "display_issues(issues, given_words, pred_probs=pred_probs, labels=labels, \n",
-    "               exclude=[(0, 1), (1, 0)], class_names=merged_entities) "
->>>>>>> 9a109182
    ]
   },
   {

--- conflicted
+++ resolved
@@ -594,38 +594,7 @@
         differently depending on the issue manager.
     """
 
-<<<<<<< HEAD
-    @pytest.fixture
-    def custom_issue_manager(self):
-        from cleanlab.datalab.issue_manager import IssueManager
-
-        class CustomIssueManager(IssueManager):
-            issue_name = "custom_issue"
-
-            def find_issues(self, custom_argument: int = 1, **_) -> None:
-                # Flag example as an issue if the custom argument equals its index
-                scores = [
-                    abs(i - custom_argument) / (i + custom_argument)
-                    for i in range(len(self.datalab.data))
-                ]
-                self.issues = pd.DataFrame(
-                    {
-                        f"is_{self.issue_name}_issue": [
-                            i == custom_argument for i in range(len(self.datalab.data))
-                        ],
-                        self.issue_score_key: scores,
-                    },
-                )
-                summary_score = np.mean(scores)
-                self.summary = self.make_summary(score=summary_score)
-
-        return CustomIssueManager
-
-    @pytest.mark.parametrize("list_possible_issue_types", [["custom_issue"]], indirect=True)
-    def test_custom_issue_manager_not_registered(self, lab, list_possible_issue_types):
-=======
     def test_custom_issue_manager_not_registered(self, lab):
->>>>>>> 036dcf3f
         """Test that a custom issue manager that is not registered will not be used."""
         # Mock registry dictionary
         mock_registry = MagicMock()
@@ -697,10 +666,10 @@
     "find_issues_kwargs",
     [
         ({"pred_probs": np.random.rand(3, 2)}),
-        # ({"features": np.random.rand(3, 2)}),
-        # ({"pred_probs": np.random.rand(3, 2), "features": np.random.rand(6, 2)}),
+        ({"features": np.random.rand(3, 2)}),
+        ({"pred_probs": np.random.rand(3, 2), "features": np.random.rand(6, 2)}),
     ],
-    # ids=["pred_probs", "features", "pred_probs and features"],
+    ids=["pred_probs", "features", "pred_probs and features"],
 )
 def test_report_for_outlier_issues_via_pred_probs(find_issues_kwargs):
     data = {"labels": [0, 1, 0]}

import os
from collections import Counter, defaultdict
from multiprocessing import Pool

import numpy as np

from cleanlab.internal.constants import (
    ALPHA,
    BADLOC_THRESHOLD_FACTOR,
    CUSTOM_SCORE_WEIGHT_BADLOC,
    CUSTOM_SCORE_WEIGHT_OVERLOOKED,
    CUSTOM_SCORE_WEIGHT_SWAP,
    HIGH_PROBABILITY_THRESHOLD,
    LOW_PROBABILITY_THRESHOLD,
    OVERLOOKED_THRESHOLD_FACTOR,
    SWAP_THRESHOLD_FACTOR,
    TEMPERATURE,
)
from cleanlab.internal.object_detection_utils import (
    bbox_xyxy_to_xywh,
    softmax,
    softmin1d,
    calculate_bounding_box_areas,
)
from cleanlab.object_detection.filter import (
    _calculate_true_positives_false_positives,
    _filter_by_class,
    _find_label_issues,
    _find_label_issues_per_box,
    _get_per_class_ap,
    _pool_box_scores_per_image,
    _process_class_list,
    find_label_issues,
)
from cleanlab.object_detection.rank import (
    _compute_label_quality_scores,
    _get_aggregation_weights,
    _get_dist_matrix,
    _get_min_pred_prob,
    _get_overlap_matrix,
    _get_prediction_type,
    _get_valid_inputs_for_compute_scores,
    _get_valid_inputs_for_compute_scores_per_image,
    _get_valid_score,
    _get_valid_subtype_score_params,
    _has_overlap,
    _prune_by_threshold,
    _separate_label,
    _separate_prediction,
    compute_badloc_box_scores,
    compute_overlooked_box_scores,
    compute_swap_box_scores,
    get_label_quality_scores,
    issues_from_scores,
)
from cleanlab.object_detection.summary import (
    bounding_box_size_distribution,
    class_label_distribution,
    get_sorted_bbox_count_idxs,
    object_counts_per_image,
    plot_class_distribution,
    plot_class_size_distributions,
    visualize,
    calculate_per_class_metrics,
    get_average_per_class_confusion_matrix,
)

np.random.seed(0)

import copy
import warnings

# to suppress plt.show()
import matplotlib.pyplot as plt
import numpy as np
import pytest
from PIL import Image


def generate_image(arr=None):
    """Generates single image of randomly colored pixels"""
    if arr is None:
        arr = np.random.randint(low=0, high=256, size=(300, 300, 3), dtype=np.uint8)
    img = Image.fromarray(arr, mode="RGB")
    return img


@pytest.fixture(scope="session")
def generate_single_image_file(tmpdir_factory, img_name="img.png", arr=None):
    """Generates a single temporary image for testing"""
    img = generate_image(arr)
    fn = tmpdir_factory.mktemp("data").join(img_name)
    img.save(str(fn))
    return str(fn)


@pytest.fixture(scope="session")
def generate_n_image_files(tmpdir_factory, n=5):
    """Generates n temporary images for testing and returns dir of images"""
    filename_list = []
    tmp_image_dir = tmpdir_factory.mktemp("data")
    for i in range(n):
        img = generate_image()
        img_name = f"{i}.png"
        fn = tmp_image_dir.join(img_name)
        img.save(str(fn))
        filename_list.append(str(fn))
    return str(tmp_image_dir)


def generate_predictions(
    num_predictions, annotations, num_classes=5, max_boxes=6, image_size=300, is_issue=False
):
    """Generates num_predictions number of predictions based on passed in hyperparameters in same format as expected by find_label_issues and get_label_quality_scores"""

    predictions = []
    if isinstance(is_issue, int):
        is_issue = [is_issue] * num_predictions
    for i in range(num_predictions):
        issue = is_issue[i]
        annotation = annotations[i] if i < len(annotations) else None
        prediction = generate_prediction(annotation, num_classes, image_size, max_boxes, issue)
        if prediction is not None:
            predictions.append(prediction)
    return predictions


def generate_prediction(annotation, num_classes, image_size, max_boxes, issue):
    """Generates a single prediction based on passed in hyperparameters in same format as expected by find_label_issues and get_label_quality_scores"""

    prediction = [[] for _ in range(num_classes)]
    if annotation is None and issue is False:
        return
    else:
        if issue is False:
            for label, bboox in zip(annotation["labels"], annotation["bboxes"]):
                rand_probability = np.random.randint(low=96, high=100) / 100
                prediction[label].append(list(bboox) + [rand_probability])
        else:
            num_predictions = np.random.randint(low=1, high=max_boxes + 1)
            rand_labels = generate_labels(num_classes, num_predictions)
            for label in rand_labels:
                rand_bbox = generate_bbox(image_size)
                rand_probability = np.random.randint(low=96, high=100) / 100
                prediction[label].append(list(rand_bbox) + [rand_probability])
        prediction = [
            np.array(p) if len(p) > 0 else np.empty(shape=[0, 5], dtype=np.float32)
            for p in prediction
        ]
    return np.array(prediction, dtype=object)


def generate_annotations(num_annotations, num_classes=5, max_boxes=5, image_size=300):
    """Generates num_annotations number of annotations based on passed in hyperparameters in same format as expected by find_label_issues and get_label_quality_scores"""

    annotations = []
    for i in range(num_annotations):
        annotations.append(generate_annotation(num_classes, image_size, max_boxes))
    return annotations


def generate_annotation(num_classes, image_size, max_boxes):
    """Generates a single annotation based on passed in hyperparameters in same format as expected by find_label_issues and get_label_quality_scores"""

    num_boxes = np.random.randint(low=1, high=max_boxes)
    bboxes = np.array([generate_bbox(image_size) for _ in range(num_boxes)])
    labels = generate_labels(num_classes, num_boxes)
    annotation = {"bboxes": bboxes, "labels": labels}
    return annotation


def generate_labels(num_classes, num_boxes):
    """Generates num_boxes number of labels with possible values [0-num_classes)"""
    return np.random.choice(num_classes, num_boxes)


def generate_bbox(image_size):
    """Generates a single bounding box x1,y1,x2,y2 with coordinates lower than image_size"""
    x2 = np.random.randint(low=2, high=image_size - 1)
    y2 = np.random.randint(low=2, high=image_size - 1)
    x_shift = np.random.randint(low=1, high=x2)
    y_shift = np.random.randint(low=1, high=y2)
    x1 = x2 - x_shift
    y1 = y2 - y_shift
    return [x1, y1, x2, y2]


warnings.filterwarnings("ignore")
NUM_CLASSES = 10
NUM_GOOD_SAMPLES = 5
good_labels = generate_annotations(NUM_GOOD_SAMPLES, num_classes=NUM_CLASSES, max_boxes=10)
good_predictions = generate_predictions(
    NUM_GOOD_SAMPLES, good_labels, num_classes=NUM_CLASSES, max_boxes=12, is_issue=False
)
# generate test class name mappings i.e. "1": "a", "2": "b", etc.
class_names = {str(i): str(chr(97 + i)) for i in range(NUM_CLASSES)}

NUM_BAD_SAMPLES = 5
bad_labels = generate_annotations(NUM_BAD_SAMPLES, num_classes=NUM_CLASSES, max_boxes=10)
bad_predictions = generate_predictions(
    NUM_BAD_SAMPLES, bad_labels, num_classes=NUM_CLASSES, max_boxes=12, is_issue=True
)

labels = good_labels + bad_labels  # 10 labels
predictions = (
    good_predictions + bad_predictions
)  # 15 predictions, [:10] is perfect predictions, [10:] is bad predictions


def test_get_label_quality_scores():
    scores = get_label_quality_scores(labels, predictions)
    assert len(scores) == len(labels)
    assert (scores <= 1.0).all()
    assert len(scores.shape) == 1
    assert (scores[:NUM_GOOD_SAMPLES] > 0.9).all()  # perfect annotations get high scores
    assert (scores[-NUM_BAD_SAMPLES:] < 0.7).all()  # label issues get low scores


@pytest.mark.parametrize(
    "agg_weights",
    [
        {"overlooked": 1.0, "swap": 0.0, "badloc": 0.0},
        {"overlooked": 0.0, "swap": 1.0, "badloc": 0.0},
        {"overlooked": 0.0, "swap": 0.0, "badloc": 1.0},
    ],
)
def test_get_label_quality_scores_custom_weights(agg_weights):
    scores = get_label_quality_scores(labels, predictions, aggregation_weights=agg_weights)
    assert (scores[:NUM_GOOD_SAMPLES] > 0.8).all()  # perfect annotations get high scores

    if agg_weights["swap"] == 1.0:
        assert (
            scores[-NUM_BAD_SAMPLES:][scores[-NUM_BAD_SAMPLES:] != 1.0] < 0.8
        ).any()  # swapped label issues get low scores
    elif agg_weights["overlooked"] == 1.0:
        assert (
            scores[-NUM_BAD_SAMPLES:][scores[-NUM_BAD_SAMPLES:] != 1.0] < 0.7
        ).all()  # overlooked label issues get low scores
    elif agg_weights["badloc"] == 1.0:
        assert (
            scores[-NUM_BAD_SAMPLES:][scores[-NUM_BAD_SAMPLES:] != 1.0] < 0.7
        ).all()  # label issues get low scores


def test_issues_from_scores():
    scores = get_label_quality_scores(labels, predictions)
    real_issue_from_scores = issues_from_scores(scores, threshold=1.0)
    assert len(real_issue_from_scores) == len(scores)
    assert np.argmin(scores) == real_issue_from_scores[0]

    fake_scores = np.array([0.2, 0.4, 0.6, 0.1])
    fake_threshold = 0.3
    fake_issue_from_scores = issues_from_scores(fake_scores, threshold=fake_threshold)
    assert (fake_issue_from_scores == np.array([3, 0])).all()


def test_get_min_pred_prob():
    min = _get_min_pred_prob(predictions)
    assert min == 0.96


def test_get_valid_score():
    score = _get_valid_score(np.array([]), temperature=0.99)
    assert score == 1.0

    score_larger = _get_valid_score(np.array([0.8, 0.7, 0.6]), temperature=0.99)
    score_smaller = _get_valid_score(np.array([0.8, 0.7, 0.6]), temperature=0.2)
    assert score_smaller < score_larger


def test_get_valid_subtype_score_params():
    (
        alpha,
        low_probability_threshold,
        high_probability_threshold,
        temperature,
    ) = _get_valid_subtype_score_params(None, None, None, None)
    assert alpha == ALPHA
    assert low_probability_threshold == LOW_PROBABILITY_THRESHOLD
    assert high_probability_threshold == HIGH_PROBABILITY_THRESHOLD
    assert temperature == TEMPERATURE


def test_get_aggregation_weights():
    correct_aggregation_weights = {
        "overlooked": CUSTOM_SCORE_WEIGHT_OVERLOOKED,
        "swap": CUSTOM_SCORE_WEIGHT_SWAP,
        "badloc": CUSTOM_SCORE_WEIGHT_BADLOC,
    }
    weights = _get_aggregation_weights(None)
    assert weights == correct_aggregation_weights

    with pytest.raises(ValueError) as e:
        _get_aggregation_weights(
            {
                "overlooked": -1.0,
                "swap": CUSTOM_SCORE_WEIGHT_SWAP,
                "badloc": CUSTOM_SCORE_WEIGHT_BADLOC,
            }
        )

    with pytest.raises(ValueError) as e:
        _get_aggregation_weights(
            {
                "overlooked": CUSTOM_SCORE_WEIGHT_OVERLOOKED,
                "swap": 1.2,
                "badloc": CUSTOM_SCORE_WEIGHT_BADLOC,
            }
        )


def test_softmin1d():
    small_val = 0.004
    assert softmin1d([small_val]) == small_val


def test_softmax():
    small_val = 0.004
    assert softmax(np.array([small_val])) == 1.0


def test_bbox_xyxy_to_xywh():
    box_coords = bbox_xyxy_to_xywh([5, 4, 2, 5, 0.86])
    assert box_coords is None
    box_coords = bbox_xyxy_to_xywh([5, 4, 2, 5])
    assert box_coords is not None


@pytest.mark.filterwarnings("ignore::UserWarning")  # Should be 2 warnings (first two calls)
@pytest.mark.parametrize("verbose", [True, False])
def test_prune_by_threshold(verbose):
    pruned_predictions = _prune_by_threshold(predictions, 1.0, verbose=verbose)
    for image_pred in pruned_predictions:
        for class_pred in image_pred:
            assert class_pred.shape[0] == 0

    pruned_predictions = _prune_by_threshold(predictions, 0.6)

    num_boxes_not_pruned = 0
    for image_pred in pruned_predictions:
        for class_pred in image_pred:
            if class_pred.shape[0] > 0:
                num_boxes_not_pruned += 1
    assert num_boxes_not_pruned == 44

    pruned_predictions = _prune_by_threshold(predictions, 0.5)
    for im0, im1 in zip(pruned_predictions, predictions):
        for cl0, cl1 in zip(im0, im1):
            assert (cl0 == cl1).all()


def test_similarity_matrix():
    ALPHA = 0.99
    lab_bboxes, lab_labels = _separate_label(labels[0])
    det_bboxes, det_labels, det_label_prob = _separate_prediction(predictions[0])

    iou_matrix = _get_overlap_matrix(lab_bboxes, det_bboxes)
    dist_matrix = 1 - _get_dist_matrix(lab_bboxes, det_bboxes)

    similarity_matrix = iou_matrix * ALPHA + (1 - ALPHA) * (1 - dist_matrix)
    assert (similarity_matrix.flatten() >= 0).all() and (similarity_matrix.flatten() <= 1).all()


def test_compute_label_quality_scores():
    scores = _compute_label_quality_scores(labels, predictions)
    scores_with_threshold = _compute_label_quality_scores(labels, predictions, threshold=0.99)
    assert np.sum(scores) != np.sum(scores_with_threshold)

    min_pred_prob = _get_min_pred_prob(predictions)
    scores_with_min_threshold = _compute_label_quality_scores(
        labels, predictions, threshold=min_pred_prob
    )
    assert (scores == scores_with_min_threshold).all()


def test_overlooked_score_shifts_in_correct_direction():
    perfect_label = labels[0]
    bad_label = copy.deepcopy(labels[0])
    worst_label = copy.deepcopy(labels[0])

    bad_label["bboxes"] = np.delete(bad_label["bboxes"], 2, axis=0)  # 0.79 pred_probs
    worst_label["bboxes"] = np.delete(worst_label["bboxes"], -1, axis=0)  # 0.84 pred_probs

    bad_label["labels"] = np.delete(bad_label["labels"], 2)
    worst_label["labels"] = np.delete(worst_label["labels"], -1)

    scores = _compute_label_quality_scores(
        [perfect_label, bad_label, worst_label], [predictions[0], predictions[0], predictions[0]]
    )

    assert scores[0] > scores[1]
    assert scores[1] > scores[2]


def test_badloc_score_shifts_in_correct_direction():
    perfect_label = labels[0]
    bad_label = copy.deepcopy(labels[0])
    worst_label = copy.deepcopy(labels[0])

    bad_label["bboxes"][0] = bad_label["bboxes"][0] - 20
    worst_label["bboxes"][0] = worst_label["bboxes"][0] - 100

    scores = _compute_label_quality_scores(
        [perfect_label, bad_label, worst_label], [predictions[0], predictions[0], predictions[0]]
    )
    assert scores[0] > scores[1]
    assert scores[1] > scores[2]


def test_badloc_scores_indexed_correctly():
    # test badloc scores indexed correctly when len(idx_at_least_low_probability_threshold) < len(idx_at_least_intersection_threshold)
    low_prob = 0.2
    prediction = copy.deepcopy(predictions[0])
    prediction[3][1][-1] = low_prob  # artificially set low probability for box in class. 1 < 2
    label = copy.deepcopy(labels[0])
    _ = compute_badloc_box_scores(labels=[label], predictions=[prediction])


def test_swap_score_shifts_in_correct_direction():
    perfect_label = labels[0]
    bad_label = copy.deepcopy(labels[0])
    worst_label = copy.deepcopy(labels[0])

    bad_label["bboxes"][0] = bad_label["bboxes"][0] - 20
    bad_label["labels"][0] = np.random.choice([i for i in range(10) if i != bad_label["labels"][0]])
    worst_label["bboxes"][0] = worst_label["bboxes"][0] - 100
    worst_label["labels"][0] = np.random.choice(
        [i for i in range(10) if i != bad_label["labels"][0]]
    )

    scores = _compute_label_quality_scores(
        [perfect_label, bad_label, worst_label], [predictions[0], predictions[0], predictions[0]]
    )
    assert scores[0] > scores[1]
    assert scores[1] > scores[2]


def test_find_label_issues():
    auxiliary_inputs = _get_valid_inputs_for_compute_scores(ALPHA, labels, predictions)
    test_inputs = _get_valid_inputs_for_compute_scores_per_image(
        alpha=ALPHA, label=labels[0], prediction=predictions[0]
    )

    assert (test_inputs["pred_label_probs"] == auxiliary_inputs[0]["pred_label_probs"]).all()
    per_class_scores = _get_per_class_ap(labels, predictions)
    for i in per_class_scores:
        per_class_scores[i] = 0.3
    lab_list = [_separate_label(label)[1] for label in labels]
    pred_list = [_separate_prediction(pred)[1] for pred in predictions]
    pred_dict = _process_class_list(pred_list, per_class_scores)
    lab_dict = _process_class_list(lab_list, per_class_scores)

    overlooked_scores_per_box = compute_overlooked_box_scores(
        alpha=ALPHA,
        high_probability_threshold=HIGH_PROBABILITY_THRESHOLD,
        auxiliary_inputs=auxiliary_inputs,
    )

    overlooked_scores_no_auxillary_inputs = compute_overlooked_box_scores(
        alpha=ALPHA,
        high_probability_threshold=HIGH_PROBABILITY_THRESHOLD,
        labels=labels,
        predictions=predictions,
    )

    for score, no_auxiliary_inputs_score in zip(
        overlooked_scores_per_box, overlooked_scores_no_auxillary_inputs
    ):
        assert (
            score[~np.isnan(score)]
            == no_auxiliary_inputs_score[~np.isnan(no_auxiliary_inputs_score)]
        ).all()

    overlooked_issues_per_box = _find_label_issues_per_box(
        overlooked_scores_per_box, pred_dict, OVERLOOKED_THRESHOLD_FACTOR
    )
    overlooked_issues_per_image = _pool_box_scores_per_image(overlooked_issues_per_box)
    overlooked_issues = np.sum(overlooked_issues_per_image)
    assert (
        np.sum(overlooked_issues_per_image[5:]) == 4
    )  # check bad labels were detected correctly, one overlooked image overlap annotation
    assert overlooked_issues == 4
    badloc_scores_per_box = compute_badloc_box_scores(
        alpha=ALPHA,
        low_probability_threshold=LOW_PROBABILITY_THRESHOLD,
        auxiliary_inputs=auxiliary_inputs,
    )

    badloc_scores_no_auxillary_inputs = compute_badloc_box_scores(
        alpha=ALPHA,
        low_probability_threshold=LOW_PROBABILITY_THRESHOLD,
        labels=labels,
        predictions=predictions,
    )

    for score, no_auxiliary_inputs_score in zip(
        badloc_scores_per_box, badloc_scores_no_auxillary_inputs
    ):
        assert (score == no_auxiliary_inputs_score).all()

    badloc_issues_per_box = _find_label_issues_per_box(
        badloc_scores_per_box, lab_dict, BADLOC_THRESHOLD_FACTOR
    )
    badloc_issues_per_image = _pool_box_scores_per_image(badloc_issues_per_box)
    badloc_issues = np.sum(badloc_issues_per_image)
    assert (
        np.sum(badloc_issues_per_image[NUM_GOOD_SAMPLES:]) == 2
    )  # check bad labels were detected correctly, only two images have badloc issues that overlap
    assert badloc_issues == 2

    swap_scores_per_box = compute_swap_box_scores(
        alpha=ALPHA,
        high_probability_threshold=HIGH_PROBABILITY_THRESHOLD,
        auxiliary_inputs=auxiliary_inputs,
    )

    swap_scores_no_auxillary_inputs = compute_swap_box_scores(
        alpha=ALPHA,
        high_probability_threshold=HIGH_PROBABILITY_THRESHOLD,
        labels=labels,
        predictions=predictions,
    )

    for score, no_auxiliary_inputs_score in zip(
        swap_scores_per_box, swap_scores_no_auxillary_inputs
    ):
        assert (score == no_auxiliary_inputs_score).all()

    swap_issues_per_box = _find_label_issues_per_box(
        swap_scores_per_box, lab_dict, SWAP_THRESHOLD_FACTOR
    )
    swap_issues_per_image = _pool_box_scores_per_image(swap_issues_per_box)
    swap_issues = np.sum(swap_issues_per_image)
    assert np.sum(swap_scores_per_box[2]) > np.sum(swap_scores_per_box[7])
    assert swap_issues == 0

    label_issues = find_label_issues(labels, predictions)
    assert np.sum(label_issues) == np.sum(
        (swap_issues_per_image + badloc_issues_per_image + overlooked_issues_per_image) > 0
    )
    assert (
        np.sum(label_issues[NUM_GOOD_SAMPLES:]) == NUM_BAD_SAMPLES
    )  # check bad labels were detected correctly
    for i in per_class_scores:
        per_class_scores[i] = 0.7
    lab_list = [_separate_label(label)[1] for label in labels]
    lab_dict = _process_class_list(lab_list, per_class_scores)
    swap_issues_per_box = _find_label_issues_per_box(swap_scores_per_box, lab_dict, 1.0)
    swap_issues_per_image = _pool_box_scores_per_image(swap_issues_per_box)
    swap_issues = np.sum(swap_issues_per_image)
    assert swap_issues == 1
    assert (
        np.sum(swap_issues_per_image[NUM_GOOD_SAMPLES:]) == 1
    )  # check bad labels were detected correctly


def test_separate_prediction():
    pred_bboxes = np.array(
        [
            np.array(list(generate_bbox(300)) + [0.97]),
            np.empty(shape=[0, 5], dtype=np.float32),
            np.array(list(generate_bbox(300)) + [0.94]),
        ],
        dtype=object,
    )
    pred_labels = np.array([0, 2])
    pred_probs = np.array([[0.98, 0.01, 0.01], [0.02, 0.02, 0.98]])
    all_pred_prediction = np.array([pred_bboxes, pred_labels, pred_probs], dtype=object)
    prediction_type = _get_prediction_type(all_pred_prediction)
    assert prediction_type == "all_pred"

    boxes, labels, pred_probs = _separate_prediction(
        all_pred_prediction, prediction_type=prediction_type
    )
    assert len(labels) == len(pred_probs)


def test_return_issues_ranked_by_scores():
    label_issue_idx = find_label_issues(labels, predictions, return_indices_ranked_by_score=True)
    assert (
        len(
            set(list(range(NUM_GOOD_SAMPLES, NUM_GOOD_SAMPLES + NUM_BAD_SAMPLES))).intersection(
                label_issue_idx[:5]
            )
        )
        == NUM_BAD_SAMPLES
    )  # lower scores for bad examples
    assert len(label_issue_idx) == NUM_BAD_SAMPLES  # no good example index returned


def test_bad_input_find_label_issues_internal():
    bad_label_issues = _find_label_issues(labels, predictions, scoring_method="bad_method")
    assert (bad_label_issues == -1).all()


def test_find_label_issues_per_box():
    scores_per_box = [np.array([0.2, 0.3]), np.array([]), np.array([0.9, 0.5, 0.9, 0.51])]
    per_box_thr = [np.ones_like(i) * 0.5 for i in scores_per_box]
    issues_per_box = _find_label_issues_per_box(scores_per_box, per_box_thr, 1.0)
    assert issues_per_box[1] == np.array([False])
    assert (issues_per_box[0] == np.array([True, True])).all()
    assert (issues_per_box[2] == np.array([False, True, False, False])).all()


def test_object_counts_per_image():
    auxiliary_inputs = _get_valid_inputs_for_compute_scores(ALPHA, labels, predictions)

    label_count, pred_count = object_counts_per_image(labels, predictions)
    assert label_count == [len(sample["bboxes"]) for sample in labels]
    assert pred_count == [sum([len(cl) for cl in pred]) for pred in predictions]

    label_count, pred_count = object_counts_per_image(auxiliary_inputs=auxiliary_inputs)
    assert label_count == [len(sample["bboxes"]) for sample in labels]
    assert pred_count == [sum([len(cl) for cl in pred]) for pred in predictions]


def test_bounding_box_size_distribution():
    auxiliary_inputs = _get_valid_inputs_for_compute_scores(ALPHA, labels, predictions)

    label_boxes, pred_boxes = bounding_box_size_distribution(labels, predictions)
    for areas in label_boxes.values():
        for n in areas:
            assert n >= 0
    for areas in pred_boxes.values():
        for n in areas:
            assert n >= 0

    label_boxes, pred_boxes = bounding_box_size_distribution(auxiliary_inputs=auxiliary_inputs)
    for areas in label_boxes.values():
        for n in areas:
            assert n >= 0
    for areas in pred_boxes.values():
        for n in areas:
            assert n >= 0

    label_boxes, pred_boxes = bounding_box_size_distribution(
        labels, predictions, class_names=class_names
    )
    for c in label_boxes:
        assert c in class_names.values()
    for c in pred_boxes:
        assert c in class_names.values()

    # test class_names with limited classes
    class_to_show = 2
    assert class_to_show <= NUM_CLASSES
    limited_class_names = {str(i): str(chr(97 + i)) for i in range(class_to_show)}
    label_boxes, pred_boxes = bounding_box_size_distribution(
        labels, predictions, class_names=limited_class_names
    )
    assert len(label_boxes) == class_to_show
    assert len(pred_boxes) == class_to_show

    # test sort by number of class occurrences
    label_boxes, pred_boxes = bounding_box_size_distribution(labels, predictions, sort=True)
    prev = float("inf")
    for c in label_boxes:
        assert len(label_boxes[c]) <= prev
        prev = len(label_boxes[c])
    prev = float("inf")
    for c in pred_boxes:
        assert len(pred_boxes[c]) <= prev
        prev = len(pred_boxes[c])


def test_class_label_distribution():
    auxiliary_inputs = _get_valid_inputs_for_compute_scores(ALPHA, labels, predictions)
    lab_count, pred_count = defaultdict(int), defaultdict(int)

    for sample in labels:
        for cl in sample["labels"]:
            lab_count[cl] += 1

    for sample in predictions:
        for i, cl in enumerate(sample):
            if len(cl) > 0:
                pred_count[i] += len(cl)

    lab_total, pred_total = sum(lab_count.values()), sum(pred_count.values())
    lab_freq_ans = {k: round(v / lab_total, 2) for k, v in lab_count.items()}
    pred_freq_ans = {k: round(v / pred_total, 2) for k, v in pred_count.items()}

    lab_freq, pred_freq = class_label_distribution(labels, predictions)
    assert lab_freq == lab_freq_ans
    assert pred_freq == pred_freq_ans

    lab_freq, pred_freq = class_label_distribution(auxiliary_inputs=auxiliary_inputs)
    assert lab_freq == lab_freq_ans
    assert pred_freq == pred_freq_ans

    lab_freq, pred_freq = class_label_distribution(labels, predictions, class_names=class_names)
    for c in lab_freq:
        assert c in class_names.values()
    for c in pred_freq:
        assert c in class_names.values()


def test_get_sorted_bbox_count_idxs():
    sorted_lab, sorted_pred = get_sorted_bbox_count_idxs(labels, predictions)

    assert len(sorted_lab) == len(labels)
    assert len(sorted_pred) == len(predictions)

    # assert sorted by number of bboxes
    prev = float("inf")
    for i, _ in sorted_lab:
        assert len(labels[i]["labels"]) <= prev
        prev = len(labels[i]["labels"])

    prev = float("inf")
    for i, _ in sorted_pred:
        total = 0
        for c in predictions[i]:
            total += len(c)
        assert total <= prev
        prev = total


def test_plot_class_size_distributions(monkeypatch):
    monkeypatch.setattr(plt, "show", lambda: None)
    plot_class_size_distributions(labels, predictions, class_names=class_names)

    plot_class_size_distributions(labels, predictions, class_names=class_names, class_to_show=3)


def test_plot_class_distribution(monkeypatch):
    monkeypatch.setattr(plt, "show", lambda: None)
    plot_class_distribution(labels, predictions, class_names=class_names)


@pytest.mark.usefixtures("generate_single_image_file")
def test_visualize(monkeypatch, generate_single_image_file):
    monkeypatch.setattr(plt, "show", lambda: None)

    arr = np.random.randint(low=0, high=256, size=(300, 300, 3), dtype=np.uint8)
    visualize(arr)

    img = Image.fromarray(arr, mode="RGB")
    visualize(img)

    visualize(img, save_path="./fake_path.pdf")
    assert os.path.exists("./fake_path.pdf")

    visualize(img, save_path="./fake_path_no_ext")
    assert os.path.exists("./fake_path_no_ext.png")

    visualize(img, save_path="./fake_path.ps")
    assert os.path.exists("./fake_path.ps")

    visualize(img, save_path="./fake.path.pdf")
    assert os.path.exists("./fake.path.pdf")

    visualize(generate_single_image_file, label=labels[0], prediction=predictions[0])
    visualize(generate_single_image_file, label=None, prediction=predictions[0])
    visualize(generate_single_image_file, label=labels[0], prediction=None)
    visualize(generate_single_image_file, label=None, prediction=None)

    visualize(generate_single_image_file, label=None, prediction=predictions[0], overlay=False)
    visualize(generate_single_image_file, label=labels[0], prediction=None, overlay=False)
    visualize(generate_single_image_file, label=None, prediction=None, overlay=False)

    visualize(
        generate_single_image_file,
        label=labels[0],
        prediction=predictions[0],
        prediction_threshold=0.99,
        overlay=False,
    )

    visualize(
        generate_single_image_file,
        label=labels[0],
        prediction=predictions[0],
        prediction_threshold=0.99,
        class_names=class_names,
        overlay=False,
    )


def test_has_labels_overlap():
    bboxes = np.array(
        [
            [359.0, 146.0, 472.0, 360.0],
            [340.0, 22.0, 494.0, 323.0],
            [472.0, 173.0, 508.0, 221.0],
            [486.0, 183.0, 517.0, 218.0],
            [359.0, 144.0, 470.0, 358.0],
            [340.0, 22.0, 494.0, 323.0],
        ]
    )
    label_classes = [0, 1, 2, 3, 2, 1]
    is_overlaps = _has_overlap(bboxes, label_classes)
    expected_res = np.array([True, False, False, False, True, False])
    assert np.array_equal(is_overlaps, expected_res)


@pytest.mark.parametrize("overlapping_label_check", [True, False])
def test_swap_overlap_labels(overlapping_label_check):
    prediction = predictions[3].copy()
    label = labels[3].copy()
    label["bboxes"] = np.append(label["bboxes"], [label["bboxes"][-1]], axis=0)
    label["labels"] = np.append(label["labels"], (label["labels"][-1] + 1) % 10)
    score = get_label_quality_scores(
        [label], [prediction], overlapping_label_check=overlapping_label_check
    )[0]
    if overlapping_label_check:
        assert score < 0.06
    else:
        assert score < 0.08


@pytest.mark.parametrize("overlapping_label_check", [True, False])
def test_swap_only_overlap_labels(overlapping_label_check):
    prediction = predictions[3].copy()
    label = labels[3].copy()
    label["bboxes"] = np.append(label["bboxes"], [label["bboxes"][-1]], axis=0)
    label["labels"] = np.append(label["labels"], (label["labels"][-1] + 1) % 10)
    score = compute_swap_box_scores(
        labels=[label], predictions=[prediction], overlapping_label_check=overlapping_label_check
    )[0]
    if overlapping_label_check:
        assert np.allclose(score, np.array([0.88, 1.0, 0.95, 0.96, 1.0, 0.0, 0.0]), atol=1e-2)
    else:
        assert np.allclose(score, np.array([0.88, 1.0, 0.95, 0.96, 1.0, 0.88, 0.0]), atol=1e-2)


@pytest.mark.parametrize("overlapping_label_check", [True, False])
def test_find_label_issues_overlapping_labels(overlapping_label_check):
    bboxes = np.array(
        [
            [359.0, 146.0, 472.0, 360.0],
            [340.0, 22.0, 494.0, 323.0],
            [472.0, 173.0, 508.0, 221.0],
            [486.0, 183.0, 517.0, 218.0],
            [359.0, 144.0, 470.0, 358.0],
            [340.0, 22.0, 494.0, 323.0],
        ]
    )
    label_classes = np.array([0, 1, 1, 1, 1, 1])
    perfect_pred = [[], []]
    for i in range(0, len(label_classes)):
        perfect_pred[label_classes[i]].append(list(bboxes[i]) + [0.95])
    prediction = [np.array(p) for p in perfect_pred]
    prediction = np.array(prediction, dtype=object)
    label = {"bboxes": bboxes, "labels": label_classes}
    is_issue = find_label_issues(
        [label], [prediction], overlapping_label_check=overlapping_label_check
    )[0]
    if overlapping_label_check:
        assert is_issue == True
    else:
        assert is_issue == False


def test_badloc_low_probability_threshold():
    prediction = predictions[3].copy()
    label = labels[3].copy()
    label["bboxes"] = np.append(label["bboxes"], [label["bboxes"][-1]], axis=0)
    label["labels"] = np.append(label["labels"], (label["labels"][-1] + 1) % 10)
    score = compute_badloc_box_scores(
        labels=[label], predictions=[prediction], low_probability_threshold=1.0
    )[0]
    assert np.allclose(score, np.ones_like(score), atol=1e-2)


def test_overlooked_high_probability_threshold():
    prediction = predictions[3].copy()
    label = labels[3].copy()
    label["bboxes"] = np.append(label["bboxes"], [label["bboxes"][-1]], axis=0)
    label["labels"] = np.append(label["labels"], (label["labels"][-1] + 1) % 10)
    score = compute_overlooked_box_scores(
        labels=[label], predictions=[prediction], high_probability_threshold=1.0
    )[0]
    assert np.isnan(score).all()


def test_swap_high_probability_threshold():
    prediction = predictions[3].copy()
    label = labels[3].copy()
    label["bboxes"] = np.append(label["bboxes"], [label["bboxes"][-1]], axis=0)
    label["labels"] = np.append(label["labels"], (label["labels"][-1] + 1) % 10)
    score = compute_swap_box_scores(
        labels=[label], predictions=[prediction], high_probability_threshold=1.0
    )[0]
    assert np.allclose(score, np.array([1.0, 1.0, 1.0, 1.0, 1.0, 0.0, 0.0]), atol=1e-2)

    # test swap score does not trigger with low probability
    low_prob = 0.73
    prediction = predictions[3].copy()
    for i in range(len(prediction)):
        for j in range(len(prediction[i])):
            if len(prediction[i][j]) > 0:
                prediction[i][j][-1] = low_prob
    label = labels[3].copy()
    label["bboxes"] = np.append(label["bboxes"], [label["bboxes"][-1]], axis=0)
    label["labels"] = np.append(label["labels"], (label["labels"][-1] + 1) % 10)
    score = compute_swap_box_scores(
        labels=[label],
        predictions=[prediction],
        high_probability_threshold=0.99,
        overlapping_label_check=False,
    )[0]
    assert np.allclose(score, np.array([1.0, 1.0, 1.0, 1.0, 1.0, 1.0, 1.0]), atol=1e-2)

    # test overlapping label check ignores all probability of predicted boxes
    score = compute_swap_box_scores(
        labels=[label],
        predictions=[prediction],
        high_probability_threshold=0.99,
        overlapping_label_check=True,
    )[0]
    assert np.allclose(score, np.array([1.0, 1.0, 1.0, 1.0, 1.0, 0.0, 0.0]), atol=1e-2)


def test_invalid_method_raises_value_error():
    with pytest.raises(ValueError) as error:
        method = "invalid_method"
        scores = _compute_label_quality_scores(labels, predictions, method=method)


@pytest.mark.parametrize("return_false_negative", [True, False])
def test_calculate_true_positives_false_positives(return_false_negative):
    num_classes = len(predictions[0])
    num_images = len(predictions)
    pool = Pool(1)
    iou_threshold = 0.5
    counter_dict = defaultdict(Counter)

    for class_num in range(num_classes):
        pred_bboxes, lab_bboxes = _filter_by_class(labels, predictions, class_num)
        tpfp = pool.starmap(
            _calculate_true_positives_false_positives,
            zip(
                pred_bboxes,
                lab_bboxes,
                [iou_threshold for _ in range(num_images)],
                [return_false_negative for _ in range(num_images)],
            ),
        )
        for j, tpfp_j in enumerate(tpfp):
            for k, tpfp_k in enumerate(tpfp_j):
                counter_dict[class_num][k] += np.sum(tpfp_k)

    lab_empty = np.array([], dtype=np.float32)
    pred_bboxes = np.array([[1, 1, 5, 5]])
    lab_bboxes = np.array([[1, 1, 6, 6], [3, 3, 8, 8]])
    if return_false_negative:
        assert len(counter_dict[0]) == 3
        assert counter_dict[0][2] == 2

        (
            true_positives,
            false_positives,
            false_negatives,
        ) = _calculate_true_positives_false_positives(
            pred_bboxes, lab_bboxes, iou_threshold=0.5, return_false_negative=return_false_negative
        )
        expected_false_negatives = np.array([[0.0, 1.0]])
        np.testing.assert_array_equal(false_negatives, expected_false_negatives)
        (
            true_positives,
            false_positives,
            false_negatives,
        ) = _calculate_true_positives_false_positives(
            pred_bboxes, lab_empty, iou_threshold=0.5, return_false_negative=return_false_negative
        )
        assert len(false_negatives) == 0

    else:
        assert len(counter_dict[0]) == 2
        (
            true_positives,
            false_positives,
        ) = _calculate_true_positives_false_positives(
            pred_bboxes, lab_empty, iou_threshold=0.5, return_false_negative=return_false_negative
        )
        expected_false_positives = np.array([[1.0]])
        np.testing.assert_array_equal(expected_false_positives, false_positives)
    assert counter_dict[4][0] == 5
    assert counter_dict[0][1] == 4


def test_calculate_true_positives_false_positives_high_threshold():
    pred_bboxes = np.array([[1, 1, 5, 5]])
    lab_bboxes = np.array([[1, 1, 6, 6], [3, 3, 8, 8]])
    iou_threshold = 1.0
    (
        true_positives,
        false_positives,
        false_negatives,
    ) = _calculate_true_positives_false_positives(
        pred_bboxes, lab_bboxes, iou_threshold=iou_threshold, return_false_negative=True
    )
    assert np.array_equal(false_positives, np.array([[1.0]]))


@pytest.mark.parametrize("class_names", [None, class_names])
def test_per_class_metrics(class_names):
    per_class_metrics = calculate_per_class_metrics(labels, predictions, class_names=class_names)
    assert len(per_class_metrics) == len(predictions[0])
    if class_names is None:
        assert np.isclose(per_class_metrics[9]["average precision"], 0.5)
        assert np.isclose(per_class_metrics[6]["average f1"], 0.66666)
    else:
        assert np.isclose(per_class_metrics[str("j")]["average precision"], 0.5)
        assert np.isclose(per_class_metrics[str("g")]["average f1"], 0.66666)


def test_per_class_confusion_matrix():
    per_class_confusion_matrix = get_average_per_class_confusion_matrix(labels, predictions)
    assert np.isclose(per_class_confusion_matrix[1]["TP"], 0.2)
    assert np.isclose(per_class_confusion_matrix[7]["FP"], 0.3)
<<<<<<< HEAD
    assert np.isclose(per_class_confusion_matrix[5]["FN"], 0.4)
=======
    assert np.isclose(per_class_confusion_matrix[5]["FN"], 0.4)


def test_calculate_areas_across_boxes():
    rectangles = np.array([[0, 0, 2, 2]])
    assert calculate_bounding_box_areas(rectangles) == 4

    rectangles = np.array([[-1, -1, 1, 1]])
    assert calculate_bounding_box_areas(rectangles) == 4

    rectangles = np.array([[0, 0, 2, 2], [-1, -1, 1, 1], [2, 2, 4, 4]])
    assert np.array_equal(calculate_bounding_box_areas(rectangles), np.array([4, 4, 4]))

    rectangles = np.array([[1, 1, 1, 1]])
    assert calculate_bounding_box_areas(rectangles) == 0
>>>>>>> 09245a93
<|MERGE_RESOLUTION|>--- conflicted
+++ resolved
@@ -1010,9 +1010,6 @@
     per_class_confusion_matrix = get_average_per_class_confusion_matrix(labels, predictions)
     assert np.isclose(per_class_confusion_matrix[1]["TP"], 0.2)
     assert np.isclose(per_class_confusion_matrix[7]["FP"], 0.3)
-<<<<<<< HEAD
-    assert np.isclose(per_class_confusion_matrix[5]["FN"], 0.4)
-=======
     assert np.isclose(per_class_confusion_matrix[5]["FN"], 0.4)
 
 
@@ -1027,5 +1024,4 @@
     assert np.array_equal(calculate_bounding_box_areas(rectangles), np.array([4, 4, 4]))
 
     rectangles = np.array([[1, 1, 1, 1]])
-    assert calculate_bounding_box_areas(rectangles) == 0
->>>>>>> 09245a93
+    assert calculate_bounding_box_areas(rectangles) == 0
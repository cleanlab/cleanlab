--- conflicted
+++ resolved
@@ -57,10 +57,7 @@
     plot_class_size_distributions,
     visualize,
     calculate_per_class_metrics,
-<<<<<<< HEAD
-=======
     get_average_per_class_confusion_matrix,
->>>>>>> 03d5c968
 )
 
 np.random.seed(0)
@@ -978,13 +975,6 @@
     assert counter_dict[0][1] == 4
 
 
-<<<<<<< HEAD
-def test_per_class_metrics():
-    per_class_metrics = calculate_per_class_metrics(labels, predictions)
-    assert len(per_class_metrics) == len(predictions[0])
-    assert np.isclose(per_class_metrics[9]["average precision"], 0.5)
-    assert np.isclose(per_class_metrics[6]["average f1"], 0.66666)
-=======
 def test_calculate_true_positives_false_positives_high_threshold():
     pred_bboxes = np.array([[1, 1, 5, 5]])
     lab_bboxes = np.array([[1, 1, 6, 6], [3, 3, 8, 8]])
@@ -1015,5 +1005,4 @@
     per_class_confusion_matrix = get_average_per_class_confusion_matrix(labels, predictions)
     assert np.isclose(per_class_confusion_matrix[1]["TP"], 0.2)
     assert np.isclose(per_class_confusion_matrix[7]["FP"], 0.3)
-    assert np.isclose(per_class_confusion_matrix[5]["FN"], 0.4)
->>>>>>> 03d5c968
+    assert np.isclose(per_class_confusion_matrix[5]["FN"], 0.4)
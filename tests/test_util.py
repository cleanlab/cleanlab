--- conflicted
+++ resolved
@@ -3,19 +3,10 @@
 from cleanlab.internal import util
 import numpy as np
 
-<<<<<<< HEAD
 from cleanlab.internal.util import num_unique_classes, format_labels
 from cleanlab.internal.multilabel_utils import int2onehot, onehot2int
-=======
->>>>>>> c2d319d0
 from cleanlab.internal.validation import assert_valid_class_labels
-from cleanlab.internal.util import (
-    onehot2int,
-    int2onehot,
-    num_unique_classes,
-    format_labels,
-    get_missing_classes,
-)
+
 
 noise_matrix = np.array([[1.0, 0.0, 0.2], [0.0, 0.7, 0.2], [0.0, 0.3, 0.6]])
 

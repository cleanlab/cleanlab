--- conflicted
+++ resolved
@@ -144,30 +144,20 @@
         run: cp docs/source/_templates/redirect-to-stable.html cleanlab-docs/index.html
 
       - name: Update OpenGraph URLs in HTML files
-<<<<<<< HEAD
         # This code fixes the URLs in the HTML files with OpenGraph tags.
         # It uses a regular expression to capture two parts of the URL:
         #   $1: The first part of the URL, including the protocol and domain.
         #   $2: The rest of the URL, including the path and query string.
         # The replacement string combines the captured parts with the ref name.
         # This ensures that the ref name is inserted into the URL correctly.
-=======
->>>>>>> 93154314
         env:
           REF_URL_SEGMENT: ${{ (github.ref_type == 'tag' && steps.stable_release.outcome == 'success') && 'stable' || github.ref_name }}
         uses: jacobtomlinson/gha-find-replace@v2
         with:
-<<<<<<< HEAD
-          find: '(<meta property="og:url" content="https?:\/\/[^\/]+\/)([^"]+")'
-          replace: '$1${{ env.REF_URL_SEGMENT }}/$2'
-          include: "cleanlab-docs/**/*.html"
-          regex: true
-=======
           find: '<meta property="og:url" content="${{ env.DOCS_SITE_URL }}'
           replace: '<meta property="og:url" content="${{ env.DOCS_SITE_URL }}${{ env.REF_URL_SEGMENT }}/'
           include: "cleanlab-docs/**/*.html"
           regex: false
->>>>>>> 93154314
       
       - name: Deploy
         if: ${{ (github.ref == 'refs/heads/master') || (github.ref_type == 'tag') }}
